/*
 * Copyright (c) 2016 MariaDB Corporation Ab
 *
 * Use of this software is governed by the Business Source License included
 * in the LICENSE.TXT file and at www.mariadb.com/bsl11.
 *
 * Change Date: 2024-08-24
 *
 * On the date above, in accordance with the Business Source License, use
 * of this software will be governed by version 2 or later of the General
 * Public License.
 */

/**
 * @file dcb.c  -  Descriptor Control Block generic functions
 *
 * Descriptor control blocks provide the key mechanism for the interface
 * with the non-blocking socket polling routines. The descriptor control
 * block is the user data that is handled by the epoll system and contains
 * the state data and pointers to other components that relate to the
 * use of a file descriptor.
 */
#include "internal/dcb.hh"

#include <arpa/inet.h>
#include <errno.h>
#include <inttypes.h>
#include <netinet/tcp.h>
#include <signal.h>
#include <stdarg.h>
#include <stdio.h>
#include <stdlib.h>
#include <string.h>
#include <sys/epoll.h>
#include <sys/ioctl.h>
#include <sys/socket.h>
#include <sys/stat.h>
#include <sys/un.h>
#include <time.h>

#include <atomic>

#include <maxbase/alloc.h>
#include <maxbase/atomic.h>
#include <maxbase/atomic.hh>
#include <maxscale/clock.h>
#include <maxscale/limits.h>
#include <maxscale/listener.hh>
#include <maxscale/poll.hh>
#include <maxscale/router.hh>
#include <maxscale/service.hh>
#include <maxscale/utils.h>
#include <maxscale/routingworker.hh>

#include "internal/modules.hh"
#include "internal/server.hh"
#include "internal/session.hh"

using maxscale::RoutingWorker;
using maxbase::Worker;
using std::string;

// #define DCB_LOG_EVENT_HANDLING
#if defined (DCB_LOG_EVENT_HANDLING)
#define DCB_EH_NOTICE(s, p) MXS_NOTICE(s, p)
#else
#define DCB_EH_NOTICE(s, p)
#endif

#ifdef EPOLLRDHUP
constexpr uint32_t poll_events = EPOLLIN | EPOLLOUT | EPOLLRDHUP | EPOLLHUP | EPOLLET;
#else
constexpr uint32_t poll_events = EPOLLIN | EPOLLOUT | EPOLLHUP | EPOLLET;
#endif

namespace
{

static struct
{
    DCB** all_dcbs;     /**< #workers sized array of pointers to DCBs where dcbs are listed. */

    bool                  check_timeouts;   /**< Should session timeouts be checked. */
    std::atomic<uint64_t> uid_generator {0};
} this_unit;

static thread_local struct
{
    long next_timeout_check;/** When to next check for idle sessions. */
    DCB* current_dcb;       /** The DCB currently being handled by event handlers. */
} this_thread;
}

static void        dcb_initialize(DCB* dcb);
static void        dcb_final_free(DCB* dcb);
static void        dcb_call_callback(DCB* dcb, DCB_REASON reason);
static int         dcb_null_write(DCB* dcb, GWBUF* buf);
static int         dcb_null_auth(DCB* dcb, SERVER* server, MXS_SESSION* session, GWBUF* buf);
static inline DCB* dcb_find_in_list(DCB* dcb);
static void        dcb_stop_polling_and_shutdown(DCB* dcb);
static bool        dcb_maybe_add_persistent(DCB*);
static inline bool dcb_write_parameter_check(DCB* dcb, GWBUF* queue);
static int         dcb_read_no_bytes_available(DCB* dcb, int nreadtotal);
static int         dcb_create_SSL(DCB* dcb, mxs::SSLContext* ssl);
static int         dcb_read_SSL(DCB* dcb, GWBUF** head);
static GWBUF*      dcb_basic_read(DCB* dcb,
                                  int bytesavailable,
                                  int maxbytes,
                                  int nreadtotal,
                                  int* nsingleread);
static GWBUF* dcb_basic_read_SSL(DCB* dcb, int* nsingleread);
static void   dcb_log_write_failure(DCB* dcb, GWBUF* queue, int eno);
static int    gw_write(DCB* dcb, GWBUF* writeq, bool* stop_writing);
static int    gw_write_SSL(DCB* dcb, GWBUF* writeq, bool* stop_writing);
static int    dcb_log_errors_SSL(DCB* dcb, int ret);
static int    dcb_listen_create_socket_inet(const char* host, uint16_t port);
static int    dcb_listen_create_socket_unix(const char* path);
static int    dcb_set_socket_option(int sockfd, int level, int optname, void* optval, socklen_t optlen);
static void   dcb_add_to_all_list(DCB* dcb);
static void   dcb_add_to_list(DCB* dcb);
static bool   dcb_add_to_worker(Worker* worker, DCB* dcb, uint32_t events);
static DCB*   dcb_find_free();
static void   dcb_remove_from_list(DCB* dcb);

static uint32_t dcb_poll_handler(MXB_POLL_DATA* data, MXB_WORKER* worker, uint32_t events);
static uint32_t dcb_process_poll_events(DCB* dcb, uint32_t ev);
static bool     dcb_session_check(DCB* dcb, const char*);
static int      upstream_throttle_callback(DCB* dcb, DCB_REASON reason, void* userdata);
static int      downstream_throttle_callback(DCB* dcb, DCB_REASON reason, void* userdata);

void dcb_global_init()
{
    int nthreads = config_threadcount();

    if ((this_unit.all_dcbs = (DCB**)MXS_CALLOC(nthreads, sizeof(DCB*))) == NULL)
    {
        MXS_OOM();
        raise(SIGABRT);
    }
}

void dcb_finish()
{
    // TODO: Free all resources.
}

uint64_t dcb_get_session_id(DCB* dcb)
{
    return (dcb && dcb->session) ? dcb->session->ses_id : 0;
}

static MXB_WORKER* get_dcb_owner()
{
    /** The DCB is owned by the thread that allocates it */
    mxb_assert(RoutingWorker::get_current_id() != -1);
    return RoutingWorker::get_current();
}

DCB::DCB(Role role, MXS_SESSION* session)
    : MXB_POLL_DATA{dcb_poll_handler, get_dcb_owner()}
    , role(role)
    , session(session)
    , high_water(config_writeq_high_water())
    , low_water(config_writeq_low_water())
    , service(session->service)
    , last_read(mxs_clock())
    , last_write(mxs_clock())
    , m_uid(this_unit.uid_generator.fetch_add(1, std::memory_order_relaxed))
{
    // TODO: Remove DCB::Role::INTERNAL to always have a valid listener
    if (session->listener)
    {
        func = session->listener->protocol_func();
        authfunc = session->listener->auth_func();
    }

    if (high_water && low_water && role == Role::CLIENT)
    {
        dcb_add_callback(this, DCB_REASON_HIGH_WATER, downstream_throttle_callback, NULL);
        dcb_add_callback(this, DCB_REASON_LOW_WATER, downstream_throttle_callback, NULL);
    }
}

DCB::~DCB()
{
    if (data && authfunc.free)
    {
        authfunc.free(this);
    }

    if (authfunc.destroy)
    {
        authfunc.destroy(authenticator_data);
    }

    while (callbacks)
    {
        DCB_CALLBACK* tmp = callbacks;
        callbacks = callbacks->next;
        MXS_FREE(tmp);
    }

    if (ssl)
    {
        SSL_free(ssl);
    }

    MXS_FREE(remote);
    MXS_FREE(user);
    MXS_FREE(protocol);
    gwbuf_free(delayq);
    gwbuf_free(writeq);
    gwbuf_free(readq);
    gwbuf_free(fakeq);

    owner = reinterpret_cast<MXB_WORKER*>(0xdeadbeef);
}

/**
 * @brief Allocate a new DCB.
 *
 * This routine performs the generic initialisation on the DCB before returning
 * the newly allocated DCB.
 *
 * Remaining fields are set from the given parameters, and then the DCB is
 * flagged as ready for use.
 *
 * @param role     The role for the new DCB
 * @param listener The listener if applicable.
 * @param service  The service which is used
 *
 * @return An available DCB or NULL if none could be allocated.
 */
DCB* dcb_alloc(DCB::Role role, MXS_SESSION* session)
{
    return new(std::nothrow) DCB(role, session);
}

/**
 * Free a DCB and remove it from the chain of all DCBs
 *
 * @param dcb The DCB to free
 */
static void dcb_final_free(DCB* dcb)
{
    mxb_assert_message(dcb->state == DCB_STATE_DISCONNECTED || dcb->state == DCB_STATE_ALLOC,
                       "dcb not in DCB_STATE_DISCONNECTED not in DCB_STATE_ALLOC state.");

    if (dcb->session)
    {
        /*<
         * Terminate client session.
         */
        MXS_SESSION* local_session = dcb->session;
        dcb->session = NULL;
        if (dcb->role == DCB::Role::BACKEND)
        {
            session_unlink_backend_dcb(local_session, dcb);
        }
        else
        {
            /**
             * The client DCB is only freed once all other DCBs that the session
             * uses have been freed. This will guarantee that the authentication
             * data will be usable for all DCBs even if the client DCB has already
             * been closed.
             */

            mxb_assert(dcb->role == DCB::Role::CLIENT || dcb->role == DCB::Role::INTERNAL);
            session_put_ref(local_session);
            return;
        }
    }

    dcb_free_all_memory(dcb);
}

/**
 * Free the memory belonging to a DCB
 *
 * NB The DCB is fully detached from all links except perhaps the session
 * dcb_client link.
 *
 * @param dcb The DCB to free
 */
void dcb_free_all_memory(DCB* dcb)
{
    // This needs to be done here because session_free() calls this directly.
    if (this_thread.current_dcb == dcb)
    {
        this_thread.current_dcb = NULL;
    }

    delete dcb;
}

/**
 * Remove a DCB from the poll list and trigger shutdown mechanisms.
 *
 * @param       dcb     The DCB to be processed
 */
static void dcb_stop_polling_and_shutdown(DCB* dcb)
{
    poll_remove_dcb(dcb);
    /**
     * close protocol and router session
     */
    if (dcb->func.close != NULL)
    {
        dcb->func.close(dcb);
    }
}

/**
 * Connect to a server
 *
 * This routine will create a server connection
 * If successful the new dcb will be put in
 * epoll set by dcb->func.connect
 *
 * @param srv           The server to connect to
 * @param session       The session this connection is being made for
 * @param protocol      The protocol module to use
 * @return              The new allocated dcb or NULL if the DCB was not connected
 */
DCB* dcb_connect(SERVER* srv, MXS_SESSION* session, const char* protocol)
{
    DCB* dcb;
    MXS_PROTOCOL* funcs;
    int fd;
    int rc;
    const char* user;
    Server* server = static_cast<Server*>(srv);
    user = session_get_user(session);
    if (user && strlen(user))
    {
        MXS_DEBUG("Looking for persistent connection DCB user %s protocol %s", user, protocol);
        dcb = server->get_persistent_dcb(user, session->client_dcb->remote, protocol,
                                         static_cast<RoutingWorker*>(session->client_dcb->owner)->id());
        if (dcb)
        {
            /**
             * Link dcb to session. Unlink is called in dcb_final_free
             */
            session_link_backend_dcb(session, dcb);

            MXS_DEBUG("Reusing a persistent connection, dcb %p", dcb);
            dcb->persistentstart = 0;
            dcb->was_persistent = true;
            dcb->last_read = mxs_clock();
            dcb->last_write = mxs_clock();
            mxb::atomic::add(&server->stats.n_from_pool, 1, mxb::atomic::RELAXED);
            /* All callbacks were removed when the dcb was put into the pool. */
            if (DCB_THROTTLING_ENABLED(dcb))
            {
                dcb_add_callback(dcb, DCB_REASON_HIGH_WATER, upstream_throttle_callback, NULL);
                dcb_add_callback(dcb, DCB_REASON_LOW_WATER, upstream_throttle_callback, NULL);
            }
            return dcb;
        }
        else
        {
            MXS_DEBUG("Failed to find a reusable persistent connection");
        }
    }

    if ((dcb = dcb_alloc(DCB::Role::BACKEND, session)) == NULL)
    {
        return NULL;
    }

    if ((funcs = (MXS_PROTOCOL*)load_module(protocol,
                                            MODULE_PROTOCOL)) == NULL)
    {
        dcb->state = DCB_STATE_DISCONNECTED;
        dcb_free_all_memory(dcb);
        MXS_ERROR("Failed to load protocol module '%s'", protocol);
        return NULL;
    }
    memcpy(&(dcb->func), funcs, sizeof(MXS_PROTOCOL));

    if (session->client_dcb->remote)
    {
        dcb->remote = MXS_STRDUP_A(session->client_dcb->remote);
    }

    string authenticator = server->get_authenticator();
    if (authenticator.empty())
    {
        if (dcb->func.auth_default)
        {
            authenticator = dcb->func.auth_default();
        }
        else
        {
            authenticator = "NullAuthDeny";
        }
    }

    MXS_AUTHENTICATOR* authfuncs = (MXS_AUTHENTICATOR*)load_module(authenticator.c_str(),
                                                                   MODULE_AUTHENTICATOR);
    if (authfuncs == NULL)
    {
        MXS_ERROR("Failed to load authenticator module '%s'", authenticator.c_str());
        dcb_free_all_memory(dcb);
        return NULL;
    }

    memcpy(&dcb->authfunc, authfuncs, sizeof(MXS_AUTHENTICATOR));

    /**
     * Link dcb to session. Unlink is called in dcb_final_free
     */
    session_link_backend_dcb(session, dcb);

    fd = dcb->func.connect(dcb, server, session);

    if (fd == DCBFD_CLOSED)
    {
        MXS_DEBUG("Failed to connect to server [%s]:%d, from backend dcb %p, client dcp %p fd %d",
                  server->address,
                  server->port,
                  dcb,
                  session->client_dcb,
                  session->client_dcb->fd);
        // Remove the inc ref that was done in session_link_backend_dcb().
        session_unlink_backend_dcb(dcb->session, dcb);
        dcb->session = NULL;
        dcb_free_all_memory(dcb);
        return NULL;
    }
    else
    {
        MXS_DEBUG("Connected to server [%s]:%d, from backend dcb %p, client dcp %p fd %d.",
                  server->address,
                  server->port,
                  dcb,
                  session->client_dcb,
                  session->client_dcb->fd);
    }
    /**
     * Successfully connected to backend. Assign file descriptor to dcb
     */
    dcb->fd = fd;

    /**
     * Add server pointer to dcb
     */
    dcb->server = server;

    dcb->was_persistent = false;

    /**
     * backend_dcb is connected to backend server, and once backend_dcb
     * is added to poll set, authentication takes place as part of
     * EPOLLOUT event that will be received once the connection
     * is established.
     */

    /** Allocate DCB specific authentication data */
    auto auth_create = dcb->authfunc.create;
    if (auth_create)
    {
        Server* server = static_cast<Server*>(dcb->server);
        if ((dcb->authenticator_data = auth_create(server->auth_instance())) == NULL)
        {
            MXS_ERROR("Failed to create authenticator for backend DCB.");
            close(dcb->fd);
            dcb->fd = DCBFD_CLOSED;
            // Remove the inc ref that was done in session_link_backend_dcb().
            session_unlink_backend_dcb(dcb->session, dcb);
            dcb->session = NULL;
            dcb_free_all_memory(dcb);
            return NULL;
        }
    }

    /**
     * Add the dcb in the poll set
     */
    rc = poll_add_dcb(dcb);

    if (rc != 0)
    {
        close(dcb->fd);
        dcb->fd = DCBFD_CLOSED;
        // Remove the inc ref that was done in session_link_backend_dcb().
        session_unlink_backend_dcb(dcb->session, dcb);
        dcb->session = NULL;
        dcb_free_all_memory(dcb);
        return NULL;
    }

    /* Register upstream throttling callbacks */
    if (DCB_THROTTLING_ENABLED(dcb))
    {
        dcb_add_callback(dcb, DCB_REASON_HIGH_WATER, upstream_throttle_callback, NULL);
        dcb_add_callback(dcb, DCB_REASON_LOW_WATER, upstream_throttle_callback, NULL);
    }
    /**
     * The dcb will be addded into poll set by dcb->func.connect
     */
    mxb::atomic::add(&server->stats.n_connections, 1, mxb::atomic::RELAXED);
    mxb::atomic::add(&server->stats.n_current, 1, mxb::atomic::RELAXED);

    return dcb;
}

/**
 * General purpose read routine to read data from a socket in the
 * Descriptor Control Block and append it to a linked list of buffers.
 * The list may be empty, in which case *head == NULL. The third
 * parameter indicates the maximum number of bytes to be read (needed
 * for SSL processing) with 0 meaning no limit.
 *
 * @param dcb       The DCB to read from
 * @param head      Pointer to linked list to append data to
 * @param maxbytes  Maximum bytes to read (0 = no limit)
 * @return          -1 on error, otherwise the total number of bytes read
 */
int dcb_read(DCB* dcb,
             GWBUF** head,
             int maxbytes)
{
    mxb_assert(dcb->owner == RoutingWorker::get_current());
    int nsingleread = 0;
    int nreadtotal = 0;

    if (dcb->readq)
    {
        *head = gwbuf_append(*head, dcb->readq);
        dcb->readq = NULL;
        nreadtotal = gwbuf_length(*head);
    }
    else if (dcb->fakeq)
    {
        *head = gwbuf_append(*head, dcb->fakeq);
        dcb->fakeq = NULL;
        nreadtotal = gwbuf_length(*head);
    }

    if (SSL_HANDSHAKE_DONE == dcb->ssl_state || SSL_ESTABLISHED == dcb->ssl_state)
    {
        return dcb_read_SSL(dcb, head);
    }

    if (dcb->fd == DCBFD_CLOSED)
    {
        MXS_ERROR("Read failed, dcb is closed.");
        return 0;
    }

    while (0 == maxbytes || nreadtotal < maxbytes)
    {
        int bytes_available;

        bytes_available = dcb_bytes_readable(dcb);
        if (bytes_available <= 0)
        {
            return bytes_available < 0 ? -1
                                       :/** Handle closed client socket */
                   dcb_read_no_bytes_available(dcb, nreadtotal);
        }
        else
        {
            GWBUF* buffer;

            buffer = dcb_basic_read(dcb, bytes_available, maxbytes, nreadtotal, &nsingleread);
            if (buffer)
            {
                dcb->last_read = mxs_clock();
                nreadtotal += nsingleread;
                MXS_DEBUG("Read %d bytes from dcb %p in state %s fd %d.",
                          nsingleread,
                          dcb,
                          STRDCBSTATE(dcb->state),
                          dcb->fd);

                /*< Assign the target server for the gwbuf */
                buffer->server = dcb->server;
                /*< Append read data to the gwbuf */
                *head = gwbuf_append(*head, buffer);
            }
            else
            {
                break;
            }
        }
    }   /*< while (0 == maxbytes || nreadtotal < maxbytes) */

    return nreadtotal;
}

/**
 * Find the number of bytes available for the DCB's socket
 *
 * @param dcb       The DCB to read from
 *
 * @return          -1 on error, otherwise the total number of bytes available
 */
int dcb_bytes_readable(DCB* dcb)
{
    int bytesavailable;

    if (-1 == ioctl(dcb->fd, FIONREAD, &bytesavailable))
    {
        MXS_ERROR("ioctl FIONREAD for dcb %p in state %s fd %d failed: %d, %s",
                  dcb,
                  STRDCBSTATE(dcb->state),
                  dcb->fd,
                  errno,
                  mxs_strerror(errno));
        return -1;
    }
    else
    {
        return bytesavailable;
    }
}

/**
 * Determine the return code needed when read has run out of data
 *
 * @param dcb           The DCB to read from
 * @param nreadtotal    Number of bytes that have been read
 * @return              -1 on error, 0 for conditions not treated as error
 */
static int dcb_read_no_bytes_available(DCB* dcb, int nreadtotal)
{
    /** Handle closed client socket */
    if (nreadtotal == 0 && DCB::Role::CLIENT == dcb->role)
    {
        char c;
        int l_errno = 0;
        long r = -1;

        /* try to read 1 byte, without consuming the socket buffer */
        r = recv(dcb->fd, &c, sizeof(char), MSG_PEEK);
        l_errno = errno;

        if (r <= 0
            && l_errno != EAGAIN
            && l_errno != EWOULDBLOCK
            && l_errno != 0)
        {
            return -1;
        }
    }
    return nreadtotal;
}

/**
 * Basic read function to carry out a single read operation on the DCB socket.
 *
 * @param dcb               The DCB to read from
 * @param bytesavailable    Pointer to linked list to append data to
 * @param maxbytes          Maximum bytes to read (0 = no limit)
 * @param nreadtotal        Total number of bytes already read
 * @param nsingleread       To be set as the number of bytes read this time
 * @return                  GWBUF* buffer containing new data, or null.
 */
static GWBUF* dcb_basic_read(DCB* dcb, int bytesavailable, int maxbytes, int nreadtotal, int* nsingleread)
{
    GWBUF* buffer;
    int bufsize = maxbytes == 0 ? bytesavailable : MXS_MIN(bytesavailable, maxbytes - nreadtotal);

    if ((buffer = gwbuf_alloc(bufsize)) == NULL)
    {
        *nsingleread = -1;
    }
    else
    {
        *nsingleread = read(dcb->fd, GWBUF_DATA(buffer), bufsize);
        dcb->stats.n_reads++;

        if (*nsingleread <= 0)
        {
            if (errno != 0 && errno != EAGAIN && errno != EWOULDBLOCK)
            {
                MXS_ERROR("Read failed, dcb %p in state %s fd %d: %d, %s",
                          dcb,
                          STRDCBSTATE(dcb->state),
                          dcb->fd,
                          errno,
                          mxs_strerror(errno));
            }
            gwbuf_free(buffer);
            buffer = NULL;
        }
    }
    return buffer;
}

/**
 * General purpose read routine to read data from a socket through the SSL
 * structure lined with this DCB and append it to a linked list of buffers.
 * The list may be empty, in which case *head == NULL. The SSL structure should
 * be initialized and the SSL handshake should be done.
 *
 * @param dcb   The DCB to read from
 * @param head  Pointer to linked list to append data to
 * @return      -1 on error, otherwise the total number of bytes read
 */
static int dcb_read_SSL(DCB* dcb, GWBUF** head)
{
    GWBUF* buffer;
    int nsingleread = 0, nreadtotal = 0;
    int start_length = *head ? gwbuf_length(*head) : 0;

    if (dcb->fd == DCBFD_CLOSED)
    {
        MXS_ERROR("Read failed, dcb is closed.");
        return -1;
    }

    if (dcb->ssl_write_want_read)
    {
        dcb_drain_writeq(dcb);
    }

    buffer = dcb_basic_read_SSL(dcb, &nsingleread);
    if (buffer)
    {
        dcb->last_read = mxs_clock();
        nreadtotal += nsingleread;
        *head = gwbuf_append(*head, buffer);

        while (buffer)
        {
            buffer = dcb_basic_read_SSL(dcb, &nsingleread);
            if (buffer)
            {
                dcb->last_read = mxs_clock();
                nreadtotal += nsingleread;
                /*< Append read data to the gwbuf */
                *head = gwbuf_append(*head, buffer);
            }
        }
    }

    mxb_assert((*head ? gwbuf_length(*head) : 0) == (size_t)(start_length + nreadtotal));

    return nsingleread < 0 ? nsingleread : nreadtotal;
}

/**
 * Basic read function to carry out a single read on the DCB's SSL connection
 *
 * @param dcb           The DCB to read from
 * @param nsingleread   To be set as the number of bytes read this time
 * @return              GWBUF* buffer containing the data, or null.
 */
static GWBUF* dcb_basic_read_SSL(DCB* dcb, int* nsingleread)
{
    const size_t MXS_SO_RCVBUF_SIZE = (128 * 1024);
    unsigned char temp_buffer[MXS_SO_RCVBUF_SIZE];
    GWBUF* buffer = NULL;

    *nsingleread = SSL_read(dcb->ssl, temp_buffer, MXS_SO_RCVBUF_SIZE);

    dcb->stats.n_reads++;

    switch (SSL_get_error(dcb->ssl, *nsingleread))
    {
    case SSL_ERROR_NONE:
        /* Successful read */
        if (*nsingleread && (buffer = gwbuf_alloc_and_load(*nsingleread, (void*)temp_buffer)) == NULL)
        {
            *nsingleread = -1;
            return NULL;
        }
        /* If we were in a retry situation, need to clear flag and attempt write */
        if (dcb->ssl_read_want_write || dcb->ssl_read_want_read)
        {
            dcb->ssl_read_want_write = false;
            dcb->ssl_read_want_read = false;
            dcb_drain_writeq(dcb);
        }
        break;

    case SSL_ERROR_ZERO_RETURN:
        /* react to the SSL connection being closed */
        poll_fake_hangup_event(dcb);
        *nsingleread = 0;
        break;

    case SSL_ERROR_WANT_READ:
        /* Prevent SSL I/O on connection until retried, return to poll loop */
        dcb->ssl_read_want_write = false;
        dcb->ssl_read_want_read = true;
        *nsingleread = 0;
        break;

    case SSL_ERROR_WANT_WRITE:
        /* Prevent SSL I/O on connection until retried, return to poll loop */
        dcb->ssl_read_want_write = true;
        dcb->ssl_read_want_read = false;
        *nsingleread = 0;
        break;

    case SSL_ERROR_SYSCALL:
        *nsingleread = dcb_log_errors_SSL(dcb, *nsingleread);
        break;

    default:
        *nsingleread = dcb_log_errors_SSL(dcb, *nsingleread);
        break;
    }
    return buffer;
}

/**
 * Log errors from an SSL operation
 *
 * @param dcb       The DCB of the client
 * @param ret       Return code from SSL operation if error is SSL_ERROR_SYSCALL
 * @return          -1 if an error found, 0 if no error found
 */
static int dcb_log_errors_SSL(DCB* dcb, int ret)
{
    char errbuf[MXS_STRERROR_BUFLEN];
    unsigned long ssl_errno;

    ssl_errno = ERR_get_error();
    if (0 == ssl_errno || dcb->silence_write_errors)
    {
        return 0;
    }
    if (ret || ssl_errno)
    {
        MXS_ERROR("SSL operation failed, dcb %p in state "
                  "%s fd %d return code %d. More details may follow.",
                  dcb,
                  STRDCBSTATE(dcb->state),
                  dcb->fd,
                  ret);
    }
    if (ret && !ssl_errno)
    {
        int local_errno = errno;
        MXS_ERROR("SSL error caused by TCP error %d %s",
                  local_errno,
                  mxs_strerror(local_errno));
    }
    else
    {
        while (ssl_errno != 0)
        {
            ERR_error_string_n(ssl_errno, errbuf, MXS_STRERROR_BUFLEN);
            MXS_ERROR("%s", errbuf);
            ssl_errno = ERR_get_error();
        }
    }
    return -1;
}

/**
 * General purpose routine to write to a DCB
 *
 * @param dcb   The DCB of the client
 * @param queue Queue of buffers to write
 * @return      0 on failure, 1 on success
 */
int dcb_write(DCB* dcb, GWBUF* queue)
{
    mxb_assert(dcb->owner == RoutingWorker::get_current());
    dcb->writeqlen += gwbuf_length(queue);
    // The following guarantees that queue is not NULL
    if (!dcb_write_parameter_check(dcb, queue))
    {
        return 0;
    }

    dcb->writeq = gwbuf_append(dcb->writeq, queue);
    dcb->stats.n_buffered++;
    dcb_drain_writeq(dcb);

    if (DCB_ABOVE_HIGH_WATER(dcb) && !dcb->high_water_reached)
    {
        dcb_call_callback(dcb, DCB_REASON_HIGH_WATER);
        dcb->high_water_reached = true;
        dcb->stats.n_high_water++;
    }

    return 1;
}

/**
 * Check the parameters for dcb_write
 *
 * @param dcb   The DCB of the client
 * @param queue Queue of buffers to write
 * @return true if parameters acceptable, false otherwise
 */
static inline bool dcb_write_parameter_check(DCB* dcb, GWBUF* queue)
{
    if (queue == NULL)
    {
        return false;
    }

    if (dcb->fd == DCBFD_CLOSED)
    {
        MXS_ERROR("Write failed, dcb is closed.");
        gwbuf_free(queue);
        return false;
    }

    if (dcb->session == NULL || dcb->session->state != SESSION_STATE_STOPPING)
    {
        /**
         * SESSION_STATE_STOPPING means that one of the backends is closing
         * the router session. Some backends may have not completed
         * authentication yet and thus they have no information about router
         * being closed. Session state is changed to SESSION_STATE_STOPPING
         * before router's closeSession is called and that tells that DCB may
         * still be writable.
         */
        if (dcb->state != DCB_STATE_ALLOC
            && dcb->state != DCB_STATE_POLLING
            && dcb->state != DCB_STATE_LISTENING
            && dcb->state != DCB_STATE_NOPOLLING)
        {
            MXS_DEBUG("Write aborted to dcb %p because it is in state %s",
                      dcb,
                      STRDCBSTATE(dcb->state));
            gwbuf_free(queue);
            return false;
        }
    }
    return true;
}

/**
 * Debug log write failure, except when it is COM_QUIT
 *
 * @param dcb   The DCB of the client
 * @param queue Queue of buffers to write
 * @param eno   Error number for logging
 */
static void dcb_log_write_failure(DCB* dcb, GWBUF* queue, int eno)
{
    if (eno != EPIPE
        && eno != EAGAIN
        && eno != EWOULDBLOCK)
    {
        MXS_ERROR("Write to dcb %p in state %s fd %d failed: %d, %s",
                  dcb,
                  STRDCBSTATE(dcb->state),
                  dcb->fd,
                  eno,
                  mxs_strerror(eno));
    }
}

/**
 * @brief Drain the write queue of a DCB
 *
 * This is called as part of the EPOLLOUT handling of a socket and will try to
 * send any buffered data from the write queue up until the point the write would block.
 *
 * @param dcb DCB to drain
 * @return The number of bytes written
 */
int dcb_drain_writeq(DCB* dcb)
{
    mxb_assert(dcb->owner == RoutingWorker::get_current());

    if (dcb->ssl_read_want_write)
    {
        /** The SSL library needs to write more data */
        poll_fake_read_event(dcb);
    }

    int total_written = 0;
    GWBUF* local_writeq = dcb->writeq;
    dcb->writeq = NULL;

    while (local_writeq)
    {
        int written;
        bool stop_writing = false;
        /* The value put into written will be >= 0 */
        if (dcb->ssl)
        {
            written = gw_write_SSL(dcb, local_writeq, &stop_writing);
        }
        else
        {
            written = gw_write(dcb, local_writeq, &stop_writing);
        }
        /*
         * If the stop_writing boolean is set, writing has become blocked,
         * so the remaining data is put back at the front of the write
         * queue.
         */
        if (written)
        {
            dcb->last_write = mxs_clock();
        }
        if (stop_writing)
        {
            dcb->writeq = dcb->writeq ? gwbuf_append(local_writeq, dcb->writeq) : local_writeq;
            local_writeq = NULL;
        }
        else
        {
            /** Consume the bytes we have written from the list of buffers,
             * and increment the total bytes written. */
            local_writeq = gwbuf_consume(local_writeq, written);
            total_written += written;
        }
    }

    if (dcb->writeq == NULL)
    {
        /* The write queue has drained, potentially need to call a callback function */
        dcb_call_callback(dcb, DCB_REASON_DRAINED);
    }

    mxb_assert(dcb->writeqlen >= (uint32_t)total_written);
    dcb->writeqlen -= total_written;

    if (dcb->high_water_reached && DCB_BELOW_LOW_WATER(dcb))
    {
        dcb_call_callback(dcb, DCB_REASON_LOW_WATER);
        dcb->high_water_reached = false;
        dcb->stats.n_low_water++;
    }

    return total_written;
}

static void log_illegal_dcb(DCB* dcb)
{
    const char* connected_to;

    switch (dcb->role)
    {
    case DCB::Role::BACKEND:
        connected_to = dcb->server->name();
        break;

    case DCB::Role::CLIENT:
        connected_to = dcb->remote;
        break;

    case DCB::Role::INTERNAL:
        connected_to = "Internal DCB";
        break;

    default:
        connected_to = "Illegal DCB role";
        break;
    }

    MXS_ERROR("Removing DCB %p but it is in state %s which is not legal for "
              "a call to dcb_close. The DCB is connected to: %s",
              dcb,
              STRDCBSTATE(dcb->state),
              connected_to);
}

/**
 * Closes a client/backend dcb, which in the former case always means that
 * the corrsponding socket fd is closed and the dcb itself is freed, and in
 * latter case either the same as in the former or that the dcb is put into
 * the persistent pool.
 *
 * @param dcb The DCB to close
 */
void dcb_close(DCB* dcb)
{
#if defined (SS_DEBUG)
    RoutingWorker* current = RoutingWorker::get_current();
    RoutingWorker* owner = static_cast<RoutingWorker*>(dcb->owner);
    if (current && (current != owner))
    {
        MXS_ALERT("dcb_close(%p) called by %d, owned by %d.",
                  dcb,
                  current->id(),
                  owner->id());
        mxb_assert(owner == RoutingWorker::get_current());
    }
#endif

    if ((DCB_STATE_UNDEFINED == dcb->state) || (DCB_STATE_DISCONNECTED == dcb->state))
    {
        log_illegal_dcb(dcb);
        raise(SIGABRT);
    }

    /**
     * dcb_close may be called for freshly created dcb, in which case
     * it only needs to be freed.
     */
    if (dcb->state == DCB_STATE_ALLOC && dcb->fd == DCBFD_CLOSED)
    {
        // A freshly created dcb that was closed before it was taken into use.
        dcb_final_free(dcb);
    }
    /*
     * If DCB is in persistent pool, mark it as an error and exit
     */
    else if (dcb->persistentstart > 0)
    {
        // A DCB in the persistent pool.

        // TODO: This dcb will now actually be closed when dcb_persistent_clean_count() is
        // TODO: called by either dcb_maybe_add_persistent() - another dcb is added to the
        // TODO: persistent pool - or server_get_persistent() - get a dcb from the persistent
        // TODO: pool - is called. There is no reason not to just remove this dcb from the
        // TODO: persistent pool here and now, and then close it immediately.
        dcb->dcb_errhandle_called = true;
    }
    else if (dcb->n_close == 0)
    {
        dcb->n_close = 1;

        RoutingWorker* worker = static_cast<RoutingWorker*>(dcb->owner);
        mxb_assert(worker);

        worker->register_zombie(dcb);
    }
    else
    {
        ++dcb->n_close;
        // TODO: Will this happen on a regular basis?
        MXS_WARNING("dcb_close(%p) called %u times.", dcb, dcb->n_close);
        mxb_assert(!true);
    }
}

static void cb_dcb_close_in_owning_thread(MXB_WORKER*, void* data)
{
    DCB* dcb = static_cast<DCB*>(data);
    mxb_assert(dcb);

    dcb_close(dcb);
}

void dcb_close_in_owning_thread(DCB* dcb)
{
    // TODO: If someone now calls dcb_close(dcb) from the owning thread while
    // TODO: the dcb is being delivered to the owning thread, there will be a
    // TODO: crash when dcb_close(dcb) is called anew. Also dcbs should be
    // TODO: reference counted, so that we could addref before posting, thus
    // TODO: preventing too early a deletion.

    MXB_WORKER* worker = static_cast<MXB_WORKER*>(dcb->owner);      // The owning worker
    mxb_assert(worker);

    intptr_t arg1 = (intptr_t)cb_dcb_close_in_owning_thread;
    intptr_t arg2 = (intptr_t)dcb;

    if (!mxb_worker_post_message(worker, MXB_WORKER_MSG_CALL, arg1, arg2))
    {
        MXS_ERROR("Could not post dcb for closing to the owning thread..");
    }
}

void dcb_final_close(DCB* dcb)
{
#if defined (SS_DEBUG)
    RoutingWorker* current = RoutingWorker::get_current();
    RoutingWorker* owner = static_cast<RoutingWorker*>(dcb->owner);
    if (current && (current != owner))
    {
        MXS_ALERT("dcb_final_close(%p) called by %d, owned by %d.",
                  dcb,
                  current->id(),
                  owner->id());
        mxb_assert(owner == current);
    }
#endif
    mxb_assert(dcb->n_close != 0);

    if (dcb->role == DCB::Role::BACKEND         // Backend DCB
        && dcb->state == DCB_STATE_POLLING      // Being polled
        && dcb->persistentstart == 0            /** Not already in (> 0) or being evicted from (-1)
                                                 * the persistent pool. */
        && dcb->server)                         // And has a server
    {
        /* May be a candidate for persistence, so save user name */
        const char* user;
        user = session_get_user(dcb->session);
        if (user && strlen(user) && !dcb->user)
        {
            dcb->user = MXS_STRDUP_A(user);
        }

        if (dcb_maybe_add_persistent(dcb))
        {
            dcb->n_close = 0;
        }
    }

    if (dcb->n_close != 0)
    {
        if (dcb->state == DCB_STATE_POLLING)
        {
            dcb_stop_polling_and_shutdown(dcb);
        }

        if (dcb->server && dcb->persistentstart == 0)
        {
            // This is now a DCB::Role::BACKEND_HANDLER.
            // TODO: Make decisions according to the role and assert
            // TODO: that what the role implies is preset.
            MXB_AT_DEBUG(int rc = ) mxb::atomic::add(&dcb->server->stats.n_current, -1, mxb::atomic::RELAXED);
            mxb_assert(rc > 0);
        }

        if (dcb->fd != DCBFD_CLOSED)
        {
            // TODO: How could we get this far with a dcb->fd <= 0?

            if (close(dcb->fd) < 0)
            {
                int eno = errno;
                errno = 0;
                MXS_ERROR("Failed to close socket %d on dcb %p: %d, %s",
                          dcb->fd,
                          dcb,
                          eno,
                          mxs_strerror(eno));
            }
            else
            {
                dcb->fd = DCBFD_CLOSED;

                MXS_DEBUG("Closed socket %d on dcb %p.", dcb->fd, dcb);
            }
        }
        else
        {
            // Only internal DCBs are closed with a fd of -1
            mxb_assert(dcb->role == DCB::Role::INTERNAL);
        }

        dcb->state = DCB_STATE_DISCONNECTED;
        dcb_remove_from_list(dcb);
        dcb_final_free(dcb);
    }
}

/**
 * Add DCB to persistent pool if it qualifies, close otherwise
 *
 * @param dcb   The DCB to go to persistent pool or be closed
 * @return      bool - whether the DCB was added to the pool
 *
 */
static bool dcb_maybe_add_persistent(DCB* dcb)
{
    RoutingWorker* owner = static_cast<RoutingWorker*>(dcb->owner);
    Server* server = static_cast<Server*>(dcb->server);
    if (dcb->user != NULL
        && (dcb->func.established == NULL || dcb->func.established(dcb))
        && strlen(dcb->user)
        && server
        && dcb->session
        && dcb->valid_for_pool
        && session_valid_for_pool(dcb->session)
        && server->persistpoolmax()
        && (server->status & SERVER_RUNNING)
        && !dcb->dcb_errhandle_called
        && dcb_persistent_clean_count(dcb, owner->id(), false) < server->persistpoolmax())
    {
        if (!mxb::atomic::add_limited(&server->stats.n_persistent, 1, (int)server->persistpoolmax()))
        {
            return false;
        }

        DCB_CALLBACK* loopcallback;
        MXS_DEBUG("Adding DCB to persistent pool, user %s.", dcb->user);
        dcb->was_persistent = false;
        dcb->persistentstart = time(NULL);
        session_unlink_backend_dcb(dcb->session, dcb);
        dcb->session = nullptr;

        while ((loopcallback = dcb->callbacks) != NULL)
        {
            dcb->callbacks = loopcallback->next;
            MXS_FREE(loopcallback);
        }

        /** Free all buffered data */
        gwbuf_free(dcb->fakeq);
        gwbuf_free(dcb->readq);
        gwbuf_free(dcb->delayq);
        gwbuf_free(dcb->writeq);
        dcb->fakeq = NULL;
        dcb->readq = NULL;
        dcb->delayq = NULL;
        dcb->writeq = NULL;

        dcb->nextpersistent = server->persistent[owner->id()];
        server->persistent[owner->id()] = dcb;
        MXB_AT_DEBUG(int rc = ) mxb::atomic::add(&server->stats.n_current, -1, mxb::atomic::RELAXED);
        mxb_assert(rc > 0);
        return true;
    }

    return false;
}

/**
 * Diagnostic to print a DCB
 *
 * @param dcb   The DCB to print
 *
 */
void printDCB(DCB* dcb)
{
    printf("DCB: %p\n", (void*)dcb);
    printf("\tDCB state:            %s\n", gw_dcb_state2string(dcb->state));
    if (dcb->remote)
    {
        printf("\tConnected to:         %s\n", dcb->remote);
    }
    if (dcb->user)
    {
        printf("\tUsername:             %s\n", dcb->user);
    }
    if (dcb->session->listener)
    {
        printf("\tProtocol:             %s\n", dcb->session->listener->protocol());
    }
    if (dcb->writeq)
    {
        printf("\tQueued write data:    %u\n", gwbuf_length(dcb->writeq));
    }
    if (dcb->server)
    {
        string statusname = dcb->server->status_string();
        if (!statusname.empty())
        {
            printf("\tServer status:            %s\n", statusname.c_str());
        }
    }
    char* rolename = dcb_role_name(dcb);
    if (rolename)
    {
        printf("\tRole:                     %s\n", rolename);
        MXS_FREE(rolename);
    }
    printf("\tStatistics:\n");
    printf("\t\tNo. of Reads:                       %d\n",
           dcb->stats.n_reads);
    printf("\t\tNo. of Writes:                      %d\n",
           dcb->stats.n_writes);
    printf("\t\tNo. of Buffered Writes:             %d\n",
           dcb->stats.n_buffered);
    printf("\t\tNo. of Accepts:                     %d\n",
           dcb->stats.n_accepts);
    printf("\t\tNo. of High Water Events:   %d\n",
           dcb->stats.n_high_water);
    printf("\t\tNo. of Low Water Events:    %d\n",
           dcb->stats.n_low_water);
}
/**
 * Display an entry from the spinlock statistics data
 *
 * @param       dcb     The DCB to print to
 * @param       desc    Description of the statistic
 * @param       value   The statistic value
 */
static void spin_reporter(void* dcb, char* desc, int value)
{
    dcb_printf((DCB*)dcb, "\t\t%-40s  %d\n", desc, value);
}

bool printAllDCBs_cb(DCB* dcb, void* data)
{
    printDCB(dcb);
    return true;
}

/**
 * Diagnostic to print all DCB allocated in the system
 *
 */
void printAllDCBs()
{
    dcb_foreach(printAllDCBs_cb, NULL);
}

/**
 * Diagnostic to print one DCB in the system
 *
 * @param       pdcb    DCB to print results to
 * @param       dcb     DCB to be printed
 */
void dprintOneDCB(DCB* pdcb, DCB* dcb)
{
    dcb_printf(pdcb, "DCB: %p\n", (void*)dcb);
    dcb_printf(pdcb,
               "\tDCB state:          %s\n",
               gw_dcb_state2string(dcb->state));
    if (dcb->session && dcb->session->service)
    {
        dcb_printf(pdcb,
                   "\tService:            %s\n",
                   dcb->session->service->name());
    }
    if (dcb->remote)
    {
        dcb_printf(pdcb,
                   "\tConnected to:       %s\n",
                   dcb->remote);
    }
    if (dcb->server)
    {
        if (dcb->server->address)
        {
            dcb_printf(pdcb,
                       "\tServer name/IP:     %s\n",
                       dcb->server->address);
        }
        if (dcb->server->port)
        {
            dcb_printf(pdcb,
                       "\tPort number:        %d\n",
                       dcb->server->port);
        }
    }
    if (dcb->user)
    {
        dcb_printf(pdcb,
                   "\tUsername:           %s\n",
                   dcb->user);
    }
    if (dcb->session->listener)
    {
        dcb_printf(pdcb, "\tProtocol:           %s\n", dcb->session->listener->protocol());
    }
    if (dcb->writeq)
    {
        dcb_printf(pdcb,
                   "\tQueued write data:  %d\n",
                   gwbuf_length(dcb->writeq));
    }
    if (dcb->server)
    {
        string statusname = dcb->server->status_string();
        if (!statusname.empty())
        {
            dcb_printf(pdcb, "\tServer status:            %s\n", statusname.c_str());
        }
    }
    char* rolename = dcb_role_name(dcb);
    if (rolename)
    {
        dcb_printf(pdcb, "\tRole:                     %s\n", rolename);
        MXS_FREE(rolename);
    }
    dcb_printf(pdcb, "\tStatistics:\n");
    dcb_printf(pdcb, "\t\tNo. of Reads:             %d\n", dcb->stats.n_reads);
    dcb_printf(pdcb, "\t\tNo. of Writes:            %d\n", dcb->stats.n_writes);
    dcb_printf(pdcb, "\t\tNo. of Buffered Writes:   %d\n", dcb->stats.n_buffered);
    dcb_printf(pdcb, "\t\tNo. of Accepts:           %d\n", dcb->stats.n_accepts);
    dcb_printf(pdcb, "\t\tNo. of High Water Events: %d\n", dcb->stats.n_high_water);
    dcb_printf(pdcb, "\t\tNo. of Low Water Events:  %d\n", dcb->stats.n_low_water);

    if (dcb->persistentstart)
    {
        char buff[20];
        struct tm timeinfo;
        localtime_r(&dcb->persistentstart, &timeinfo);
        strftime(buff, sizeof(buff), "%b %d %H:%M:%S", &timeinfo);
        dcb_printf(pdcb, "\t\tAdded to persistent pool:       %s\n", buff);
    }
}

static bool dprint_all_dcbs_cb(DCB* dcb, void* data)
{
    DCB* pdcb = (DCB*)data;
    dprintOneDCB(pdcb, dcb);
    return true;
}

/**
 * Diagnostic to print all DCB allocated in the system
 *
 * @param       pdcb    DCB to print results to
 */
void dprintAllDCBs(DCB* pdcb)
{
    dcb_foreach(dprint_all_dcbs_cb, pdcb);
}

static bool dlist_dcbs_cb(DCB* dcb, void* data)
{
    DCB* pdcb = (DCB*)data;
    dcb_printf(pdcb,
               " %-16p | %-26s | %-18s | %s\n",
               dcb,
               gw_dcb_state2string(dcb->state),
               ((dcb->session && dcb->session->service) ? dcb->session->service->name() : ""),
               (dcb->remote ? dcb->remote : ""));
    return true;
}

/**
 * Diagnostic routine to print DCB data in a tabular form.
 *
 * @param       pdcb    DCB to print results to
 */
void dListDCBs(DCB* pdcb)
{
    dcb_printf(pdcb, "Descriptor Control Blocks\n");
    dcb_printf(pdcb, "------------------+----------------------------+--------------------+----------\n");
    dcb_printf(pdcb,
               " %-16s | %-26s | %-18s | %s\n",
               "DCB",
               "State",
               "Service",
               "Remote");
    dcb_printf(pdcb, "------------------+----------------------------+--------------------+----------\n");
    dcb_foreach(dlist_dcbs_cb, pdcb);
    dcb_printf(pdcb, "------------------+----------------------------+--------------------+----------\n\n");
}

static bool dlist_clients_cb(DCB* dcb, void* data)
{
    DCB* pdcb = (DCB*)data;

    if (dcb->role == DCB::Role::CLIENT)
    {
        dcb_printf(pdcb,
                   " %-15s | %16p | %-20s | %10p\n",
                   (dcb->remote ? dcb->remote : ""),
                   dcb,
                   (dcb->session->service ?
                    dcb->session->service->name() : ""),
                   dcb->session);
    }

    return true;
}

/**
 * Diagnostic routine to print client DCB data in a tabular form.
 *
 * @param       pdcb    DCB to print results to
 */
void dListClients(DCB* pdcb)
{
    dcb_printf(pdcb, "Client Connections\n");
    dcb_printf(pdcb, "-----------------+------------------+----------------------+------------\n");
    dcb_printf(pdcb,
               " %-15s | %-16s | %-20s | %s\n",
               "Client",
               "DCB",
               "Service",
               "Session");
    dcb_printf(pdcb, "-----------------+------------------+----------------------+------------\n");
    dcb_foreach(dlist_clients_cb, pdcb);
    dcb_printf(pdcb, "-----------------+------------------+----------------------+------------\n\n");
}

/**
 * Diagnostic to print a DCB to another DCB
 *
 * @param pdcb  The DCB to which send the output
 * @param dcb   The DCB to print
 */
void dprintDCB(DCB* pdcb, DCB* dcb)
{
    dcb_printf(pdcb, "DCB: %p\n", (void*)dcb);
    dcb_printf(pdcb, "\tDCB state:          %s\n", gw_dcb_state2string(dcb->state));
    if (dcb->session && dcb->session->service)
    {
        dcb_printf(pdcb,
                   "\tService:            %s\n",
                   dcb->session->service->name());
    }
    if (dcb->remote)
    {
        dcb_printf(pdcb, "\tConnected to:               %s\n", dcb->remote);
    }
    if (dcb->user)
    {
        dcb_printf(pdcb,
                   "\tUsername:                   %s\n",
                   dcb->user);
    }
    if (dcb->session->listener)
    {
        dcb_printf(pdcb, "\tProtocol:                   %s\n", dcb->session->listener->protocol());
    }

    if (dcb->session)
    {
        dcb_printf(pdcb, "\tOwning Session:     %" PRIu64 "\n", dcb->session->ses_id);
    }

    if (dcb->writeq)
    {
        dcb_printf(pdcb, "\tQueued write data:  %d\n", gwbuf_length(dcb->writeq));
    }
    if (dcb->delayq)
    {
        dcb_printf(pdcb, "\tDelayed write data: %d\n", gwbuf_length(dcb->delayq));
    }
    if (dcb->server)
    {
        string statusname = dcb->server->status_string();
        if (!statusname.empty())
        {
            dcb_printf(pdcb, "\tServer status:            %s\n", statusname.c_str());
        }
    }
    char* rolename = dcb_role_name(dcb);
    if (rolename)
    {
        dcb_printf(pdcb, "\tRole:                     %s\n", rolename);
        MXS_FREE(rolename);
    }
    dcb_printf(pdcb, "\tStatistics:\n");
    dcb_printf(pdcb,
               "\t\tNo. of Reads:                     %d\n",
               dcb->stats.n_reads);
    dcb_printf(pdcb,
               "\t\tNo. of Writes:                    %d\n",
               dcb->stats.n_writes);
    dcb_printf(pdcb,
               "\t\tNo. of Buffered Writes:           %d\n",
               dcb->stats.n_buffered);
    dcb_printf(pdcb,
               "\t\tNo. of Accepts:                   %d\n",
               dcb->stats.n_accepts);
    dcb_printf(pdcb,
               "\t\tNo. of High Water Events: %d\n",
               dcb->stats.n_high_water);
    dcb_printf(pdcb,
               "\t\tNo. of Low Water Events:  %d\n",
               dcb->stats.n_low_water);

    if (dcb->persistentstart)
    {
        char buff[20];
        struct tm timeinfo;
        localtime_r(&dcb->persistentstart, &timeinfo);
        strftime(buff, sizeof(buff), "%b %d %H:%M:%S", &timeinfo);
        dcb_printf(pdcb, "\t\tAdded to persistent pool:       %s\n", buff);
    }
}

/**
 * Return a string representation of a DCB state.
 *
 * @param state The DCB state
 * @return String representation of the state
 *
 */
const char* gw_dcb_state2string(dcb_state_t state)
{
    switch (state)
    {
    case DCB_STATE_ALLOC:
        return "DCB Allocated";

    case DCB_STATE_POLLING:
        return "DCB in the polling loop";

    case DCB_STATE_NOPOLLING:
        return "DCB not in polling loop";

    case DCB_STATE_LISTENING:
        return "DCB for listening socket";

    case DCB_STATE_DISCONNECTED:
        return "DCB socket closed";

    case DCB_STATE_UNDEFINED:
        return "DCB undefined state";

    default:
        return "DCB (unknown - erroneous)";
    }
}

/**
 * A  DCB based wrapper for printf. Allows formatting printing to
 * a descriptor control block.
 *
 * @param dcb   Descriptor to write to
 * @param fmt   A printf format string
 * @param ...   Variable arguments for the print format
 */
void dcb_printf(DCB* dcb, const char* fmt, ...)
{
    va_list args;
    va_start(args, fmt);
    int n = vsnprintf(nullptr, 0, fmt, args);
    va_end(args);

    GWBUF* buf = gwbuf_alloc(n + 1);

    if (buf)
    {
        va_start(args, fmt);
        vsnprintf((char*)GWBUF_DATA(buf), n + 1, fmt, args);
        va_end(args);

        // Remove the trailing null character
        GWBUF_RTRIM(buf, 1);
        dcb->func.write(dcb, buf);
    }
}

/**
 * Write data to a DCB socket through an SSL structure. The SSL structure is
 * linked from the DCB. All communication is encrypted and done via the SSL
 * structure. Data is written from the DCB write queue.
 *
 * @param dcb           The DCB having an SSL connection
 * @param writeq        A buffer list containing the data to be written
 * @param stop_writing  Set to true if the caller should stop writing, false otherwise
 * @return              Number of written bytes
 */
static int gw_write_SSL(DCB* dcb, GWBUF* writeq, bool* stop_writing)
{
    int written;

    written = SSL_write(dcb->ssl, GWBUF_DATA(writeq), GWBUF_LENGTH(writeq));

    *stop_writing = false;
    switch ((SSL_get_error(dcb->ssl, written)))
    {
    case SSL_ERROR_NONE:
        /* Successful write */
        dcb->ssl_write_want_read = false;
        dcb->ssl_write_want_write = false;
        break;

    case SSL_ERROR_ZERO_RETURN:
        /* react to the SSL connection being closed */
        *stop_writing = true;
        poll_fake_hangup_event(dcb);
        break;

    case SSL_ERROR_WANT_READ:
        /* Prevent SSL I/O on connection until retried, return to poll loop */
        *stop_writing = true;
        dcb->ssl_write_want_read = true;
        dcb->ssl_write_want_write = false;
        break;

    case SSL_ERROR_WANT_WRITE:
        /* Prevent SSL I/O on connection until retried, return to poll loop */
        *stop_writing = true;
        dcb->ssl_write_want_read = false;
        dcb->ssl_write_want_write = true;
        break;

    case SSL_ERROR_SYSCALL:
        *stop_writing = true;
        if (dcb_log_errors_SSL(dcb, written) < 0)
        {
            poll_fake_hangup_event(dcb);
        }
        break;

    default:
        /* Report error(s) and shutdown the connection */
        *stop_writing = true;
        if (dcb_log_errors_SSL(dcb, written) < 0)
        {
            poll_fake_hangup_event(dcb);
        }
        break;
    }

    return written > 0 ? written : 0;
}

/**
 * Write data to a DCB. The data is taken from the DCB's write queue.
 *
 * @param dcb           The DCB to write buffer
 * @param writeq        A buffer list containing the data to be written
 * @param stop_writing  Set to true if the caller should stop writing, false otherwise
 * @return              Number of written bytes
 */
static int gw_write(DCB* dcb, GWBUF* writeq, bool* stop_writing)
{
    int written = 0;
    int fd = dcb->fd;
    size_t nbytes = GWBUF_LENGTH(writeq);
    void* buf = GWBUF_DATA(writeq);
    int saved_errno;

    errno = 0;

    if (fd != DCBFD_CLOSED)
    {
        written = write(fd, buf, nbytes);
    }

    saved_errno = errno;
    errno = 0;

    if (written < 0)
    {
        *stop_writing = true;
        if (saved_errno != EAGAIN && saved_errno != EWOULDBLOCK && saved_errno != EPIPE
            && !dcb->silence_write_errors)
        {
            MXS_ERROR("Write to %s %s in state %s failed: %d, %s",
                      dcb->type(),
                      dcb->remote,
                      STRDCBSTATE(dcb->state),
                      saved_errno,
                      mxs_strerror(saved_errno));
        }
    }
    else
    {
        *stop_writing = false;
    }

    return written > 0 ? written : 0;
}

/**
 * Add a callback
 *
 * Duplicate registrations are not allowed, therefore an error will be
 * returned if the specific function, reason and userdata triple
 * are already registered.
 * An error will also be returned if the is insufficient memeory available to
 * create the registration.
 *
 * @param dcb           The DCB to add the callback to
 * @param reason        The callback reason
 * @param callback      The callback function to call
 * @param userdata      User data to send in the call
 * @return              Non-zero (true) if the callback was added
 */
int dcb_add_callback(DCB* dcb,
                     DCB_REASON reason,
                     int (* callback)(DCB*, DCB_REASON, void*),
                     void* userdata)
{
    DCB_CALLBACK* cb, * ptr, * lastcb = NULL;

    if ((ptr = (DCB_CALLBACK*)MXS_MALLOC(sizeof(DCB_CALLBACK))) == NULL)
    {
        return 0;
    }
    ptr->reason = reason;
    ptr->cb = callback;
    ptr->userdata = userdata;
    ptr->next = NULL;
    cb = dcb->callbacks;

    while (cb)
    {
        if (cb->reason == reason && cb->cb == callback
            && cb->userdata == userdata)
        {
            /* Callback is a duplicate, abandon it */
            MXS_FREE(ptr);
            return 0;
        }
        lastcb = cb;
        cb = cb->next;
    }
    if (NULL == lastcb)
    {
        dcb->callbacks = ptr;
    }
    else
    {
        lastcb->next = ptr;
    }

    return 1;
}

/**
 * Remove a callback from the callback list for the DCB
 *
 * Searches down the linked list to find the callback with a matching reason, function
 * and userdata.
 *
 * @param dcb           The DCB to add the callback to
 * @param reason        The callback reason
 * @param callback      The callback function to call
 * @param userdata      User data to send in the call
 * @return              Non-zero (true) if the callback was removed
 */
int dcb_remove_callback(DCB* dcb,
                        DCB_REASON reason,
                        int (* callback)(DCB*, DCB_REASON, void*),
                        void* userdata)
{
    DCB_CALLBACK* cb, * pcb = NULL;
    int rval = 0;
    cb = dcb->callbacks;

    if (cb == NULL)
    {
        rval = 0;
    }
    else
    {
        while (cb)
        {
            if (cb->reason == reason
                && cb->cb == callback
                && cb->userdata == userdata)
            {
                if (pcb != NULL)
                {
                    pcb->next = cb->next;
                }
                else
                {
                    dcb->callbacks = cb->next;
                }

                MXS_FREE(cb);
                rval = 1;
                break;
            }
            pcb = cb;
            cb = cb->next;
        }
    }

    return rval;
}

/**
 * Call the set of callbacks registered for a particular reason.
 *
 * @param dcb           The DCB to call the callbacks regarding
 * @param reason        The reason that has triggered the call
 */
static void dcb_call_callback(DCB* dcb, DCB_REASON reason)
{
    DCB_CALLBACK* cb, * nextcb;
    cb = dcb->callbacks;

    while (cb)
    {
        if (cb->reason == reason)
        {
            nextcb = cb->next;
            cb->cb(dcb, reason, cb->userdata);
            cb = nextcb;
        }
        else
        {
            cb = cb->next;
        }
    }
}

static void dcb_hangup_foreach_worker(MXB_WORKER* worker, struct SERVER* server)
{
    RoutingWorker* rworker = static_cast<RoutingWorker*>(worker);
    int id = rworker->id();
    DCB* old_current = this_thread.current_dcb;

    for (DCB* dcb = this_unit.all_dcbs[id]; dcb; dcb = dcb->thread.next)
    {
        if (dcb->state == DCB_STATE_POLLING && dcb->server && dcb->server == server && dcb->n_close == 0)
        {
            if (!dcb->dcb_errhandle_called)
            {
                this_thread.current_dcb = dcb;
                dcb->is_fake_event = true;
                dcb->func.hangup(dcb);
                dcb->is_fake_event = false;
                dcb->dcb_errhandle_called = true;
            }
        }
    }

    this_thread.current_dcb = old_current;
}

/**
 * Call all the callbacks on all DCB's that match the server and the reason given
 *
 * @param reason        The DCB_REASON that triggers the callback
 */
void dcb_hangup_foreach(struct SERVER* server)
{
    intptr_t arg1 = (intptr_t)dcb_hangup_foreach_worker;
    intptr_t arg2 = (intptr_t)server;

    RoutingWorker::broadcast_message(MXB_WORKER_MSG_CALL, arg1, arg2);
}

/**
 * Check persistent pool for expiry or excess size and count
 *
 * @param dcb           The DCB being closed.
 * @param id            Thread ID
 * @param cleanall      Boolean, if true the whole pool is cleared for the
 *                      server related to the given DCB
 * @return              A count of the DCBs remaining in the pool
 */
int dcb_persistent_clean_count(DCB* dcb, int id, bool cleanall)
{
    int count = 0;
    if (dcb && dcb->server)
    {
        Server* server = static_cast<Server*>(dcb->server);
        DCB* previousdcb = NULL;
        DCB* persistentdcb, * nextdcb;
        DCB* disposals = NULL;

        persistentdcb = server->persistent[id];
        while (persistentdcb)
        {
            nextdcb = persistentdcb->nextpersistent;
            if (cleanall
                || persistentdcb->dcb_errhandle_called
                || count >= server->persistpoolmax()
                || persistentdcb->server == NULL
                || !(persistentdcb->server->status & SERVER_RUNNING)
                || (time(NULL) - persistentdcb->persistentstart) > server->persistmaxtime())
            {
                /* Remove from persistent pool */
                if (previousdcb)
                {
                    previousdcb->nextpersistent = nextdcb;
                }
                else
                {
                    server->persistent[id] = nextdcb;
                }
                /* Add removed DCBs to disposal list for processing outside spinlock */
                persistentdcb->nextpersistent = disposals;
                disposals = persistentdcb;
                mxb::atomic::add(&server->stats.n_persistent, -1);
            }
            else
            {
                count++;
                previousdcb = persistentdcb;
            }
            persistentdcb = nextdcb;
        }
        server->persistmax = MXS_MAX(server->persistmax, count);

        /** Call possible callback for this DCB in case of close */
        while (disposals)
        {
            nextdcb = disposals->nextpersistent;
            disposals->persistentstart = -1;
            if (DCB_STATE_POLLING == disposals->state)
            {
                dcb_stop_polling_and_shutdown(disposals);
            }
            dcb_close(disposals);
            disposals = nextdcb;
        }
    }
    return count;
}

struct dcb_usage_count
{
    int       count;
    DCB_USAGE type;
};

bool count_by_usage_cb(DCB* dcb, void* data)
{
    struct dcb_usage_count* d = (struct dcb_usage_count*)data;

    switch (d->type)
    {
    case DCB_USAGE_CLIENT:
        if (DCB::Role::CLIENT == dcb->role)
        {
            d->count++;
        }
        break;

    case DCB_USAGE_LISTENER:
        if (dcb->state == DCB_STATE_LISTENING)
        {
            d->count++;
        }
        break;

    case DCB_USAGE_BACKEND:
        if (dcb->role == DCB::Role::BACKEND)
        {
            d->count++;
        }
        break;

    case DCB_USAGE_INTERNAL:
        if (dcb->role == DCB::Role::CLIENT
            || dcb->role == DCB::Role::BACKEND)
        {
            d->count++;
        }
        break;

    case DCB_USAGE_ALL:
        d->count++;
        break;
    }

    return true;
}

/**
 * Return DCB counts optionally filtered by usage
 *
 * @param       usage   The usage of the DCB
 * @return      A count of DCBs in the desired state
 */
int dcb_count_by_usage(DCB_USAGE usage)
{
    struct dcb_usage_count val = {};
    val.count = 0;
    val.type = usage;

    dcb_foreach(count_by_usage_cb, &val);

    return val.count;
}

/**
 * Create the SSL structure for this DCB.
 * This function creates the SSL structure for the given SSL context.
 * This context should be the context of the service.
 * @param       dcb
 * @return      -1 on error, 0 otherwise.
 */
static int dcb_create_SSL(DCB* dcb, mxs::SSLContext* ssl)
{
    dcb->ssl = ssl->open();

    if (!dcb->ssl)
    {
        MXS_ERROR("Failed to initialize SSL for connection.");
        return -1;
    }

    if (SSL_set_fd(dcb->ssl, dcb->fd) == 0)
    {
        MXS_ERROR("Failed to set file descriptor for SSL connection.");
        return -1;
    }

    return 0;
}

/**
 * Accept a SSL connection and do the SSL authentication handshake.
 * This function accepts a client connection to a DCB. It assumes that the SSL
 * structure has the underlying method of communication set and this method is ready
 * for usage. It then proceeds with the SSL handshake and stops only if an error
 * occurs or the client has not yet written enough data to complete the handshake.
 * @param dcb DCB which should accept the SSL connection
 * @return 1 if the handshake was successfully completed, 0 if the handshake is
 * still ongoing and another call to dcb_SSL_accept should be made or -1 if an
 * error occurred during the handshake and the connection should be terminated.
 */
int dcb_accept_SSL(DCB* dcb)
{
    if (!dcb->session->listener->ssl().context()
        || (!dcb->ssl && dcb_create_SSL(dcb, dcb->session->listener->ssl().context()) != 0))
    {
        return -1;
    }

    MXB_AT_DEBUG(const char* remote = dcb->remote ? dcb->remote : "");
    MXB_AT_DEBUG(const char* user = dcb->user ? dcb->user : "");

    int ssl_rval = SSL_accept(dcb->ssl);

    switch (SSL_get_error(dcb->ssl, ssl_rval))
    {
    case SSL_ERROR_NONE:
        MXS_DEBUG("SSL_accept done for %s@%s", user, remote);
        dcb->ssl_state = SSL_ESTABLISHED;
        dcb->ssl_read_want_write = false;
        return 1;

    case SSL_ERROR_WANT_READ:
        MXS_DEBUG("SSL_accept ongoing want read for %s@%s", user, remote);
        return 0;

    case SSL_ERROR_WANT_WRITE:
        MXS_DEBUG("SSL_accept ongoing want write for %s@%s", user, remote);
        dcb->ssl_read_want_write = true;
        return 0;

    case SSL_ERROR_ZERO_RETURN:
        MXS_DEBUG("SSL error, shut down cleanly during SSL accept %s@%s", user, remote);
        dcb_log_errors_SSL(dcb, 0);
        poll_fake_hangup_event(dcb);
        return 0;

    case SSL_ERROR_SYSCALL:
        MXS_DEBUG("SSL connection SSL_ERROR_SYSCALL error during accept %s@%s", user, remote);
        if (dcb_log_errors_SSL(dcb, ssl_rval) < 0)
        {
            dcb->ssl_state = SSL_HANDSHAKE_FAILED;
            poll_fake_hangup_event(dcb);
            return -1;
        }
        else
        {
            return 0;
        }

    default:
        MXS_DEBUG("SSL connection shut down with error during SSL accept %s@%s", user, remote);
        if (dcb_log_errors_SSL(dcb, ssl_rval) < 0)
        {
            dcb->ssl_state = SSL_HANDSHAKE_FAILED;
            poll_fake_hangup_event(dcb);
            return -1;
        }
        else
        {
            return 0;
        }
    }
}

/**
 * Initiate an SSL client connection to a server
 *
 * This functions starts an SSL client connection to a server which is expecting
 * an SSL handshake. The DCB should already have a TCP connection to the server and
 * this connection should be in a state that expects an SSL handshake.
 * THIS CODE IS UNUSED AND UNTESTED as at 4 Jan 2016
 * @param dcb DCB to connect
 * @return 1 on success, -1 on error and 0 if the SSL handshake is still ongoing
 */
int dcb_connect_SSL(DCB* dcb)
{
    int ssl_rval;
    int return_code;

    if ((NULL == dcb->server || NULL == dcb->server->ssl().context())
        || (NULL == dcb->ssl && dcb_create_SSL(dcb, dcb->server->ssl().context()) != 0))
    {
        mxb_assert((NULL != dcb->server) && (NULL != dcb->server->ssl().context()));
        return -1;
    }
    dcb->ssl_state = SSL_HANDSHAKE_REQUIRED;
    ssl_rval = SSL_connect(dcb->ssl);
    switch (SSL_get_error(dcb->ssl, ssl_rval))
    {
    case SSL_ERROR_NONE:
        MXS_DEBUG("SSL_connect done for %s", dcb->remote);
        dcb->ssl_state = SSL_ESTABLISHED;
        dcb->ssl_read_want_write = false;
        return_code = 1;
        break;

    case SSL_ERROR_WANT_READ:
        MXS_DEBUG("SSL_connect ongoing want read for %s", dcb->remote);
        return_code = 0;
        break;

    case SSL_ERROR_WANT_WRITE:
        MXS_DEBUG("SSL_connect ongoing want write for %s", dcb->remote);
        dcb->ssl_read_want_write = true;
        return_code = 0;
        break;

    case SSL_ERROR_ZERO_RETURN:
        MXS_DEBUG("SSL error, shut down cleanly during SSL connect %s", dcb->remote);
        if (dcb_log_errors_SSL(dcb, 0) < 0)
        {
            poll_fake_hangup_event(dcb);
        }
        return_code = 0;
        break;

    case SSL_ERROR_SYSCALL:
        MXS_DEBUG("SSL connection shut down with SSL_ERROR_SYSCALL during SSL connect %s", dcb->remote);
        if (dcb_log_errors_SSL(dcb, ssl_rval) < 0)
        {
            dcb->ssl_state = SSL_HANDSHAKE_FAILED;
            poll_fake_hangup_event(dcb);
            return_code = -1;
        }
        else
        {
            return_code = 0;
        }
        break;

    default:
        MXS_DEBUG("SSL connection shut down with error during SSL connect %s", dcb->remote);
        if (dcb_log_errors_SSL(dcb, ssl_rval) < 0)
        {
            dcb->ssl_state = SSL_HANDSHAKE_FAILED;
            poll_fake_hangup_event(dcb);
            return -1;
        }
        else
        {
            return 0;
        }
        break;
    }
    return return_code;
}

/**
 * @brief Set socket options, log an error if fails
 *
 * Simply calls the setsockopt function with the same parameters, but also
 * checks for success and logs an error if necessary.
 *
 * @param sockfd  Socket file descriptor
 * @param level   Will always be SOL_SOCKET for socket level operations
 * @param optname Option name
 * @param optval  Option value
 * @param optlen  Length of option value
 * @return 0 if successful, otherwise -1
 */
static int dcb_set_socket_option(int sockfd, int level, int optname, void* optval, socklen_t optlen)
{
    if (setsockopt(sockfd, level, optname, optval, optlen) != 0)
    {
        MXS_ERROR("Failed to set socket options: %d, %s",
                  errno,
                  mxs_strerror(errno));
        return -1;
    }
    return 0;
}

/**
 * Convert a DCB role to a string, the returned
 * string has been malloc'd and must be free'd by the caller
 *
 * @param DCB    The DCB to return the role of
 * @return       A string representation of the DCB role
 */
char* dcb_role_name(DCB* dcb)
{
    char* name = (char*)MXS_MALLOC(64);

    if (name)
    {
        name[0] = 0;
        if (DCB::Role::CLIENT == dcb->role)
        {
            strcat(name, "Client Request Handler");
        }
        else if (DCB::Role::BACKEND == dcb->role)
        {
            strcat(name, "Backend Request Handler");
        }
        else if (DCB::Role::INTERNAL == dcb->role)
        {
            strcat(name, "Internal");
        }
        else
        {
            strcat(name, "Unknown");
        }
    }
    return name;
}

static void dcb_add_to_list_cb(int thread_id, void* data)
{
    DCB* dcb = (DCB*)data;

    mxb_assert(thread_id == static_cast<RoutingWorker*>(dcb->owner)->id());

    dcb_add_to_list(dcb);
}

static void dcb_add_to_list(DCB* dcb)
{
    if (dcb->thread.next == NULL && dcb->thread.tail == NULL)
    {
        /**
         * This is a DCB which is either not a listener or it is a listener which
         * is not in the list. Stopped listeners are not removed from the list.
         */

        int id = static_cast<RoutingWorker*>(dcb->owner)->id();
        mxb_assert(id == RoutingWorker::get_current_id());

        if (this_unit.all_dcbs[id] == NULL)
        {
            this_unit.all_dcbs[id] = dcb;
            this_unit.all_dcbs[id]->thread.tail = dcb;
        }
        else
        {
            mxb_assert(this_unit.all_dcbs[id]->thread.tail->thread.next != dcb);
            this_unit.all_dcbs[id]->thread.tail->thread.next = dcb;
            this_unit.all_dcbs[id]->thread.tail = dcb;
        }
    }
}

/**
 * Remove a DCB from the owner's list
 *
 * @param dcb DCB to remove
 */
static void dcb_remove_from_list(DCB* dcb)
{
    int id = static_cast<RoutingWorker*>(dcb->owner)->id();

    if (dcb == this_unit.all_dcbs[id])
    {
        DCB* tail = this_unit.all_dcbs[id]->thread.tail;
        this_unit.all_dcbs[id] = this_unit.all_dcbs[id]->thread.next;

        if (this_unit.all_dcbs[id])
        {
            this_unit.all_dcbs[id]->thread.tail = tail;
        }
    }
    else
    {
        // If the creation of the DCB failed, it will not have been added
        // to the list at all. And if it happened to be the first DCB to be
        // created, then `prev` is NULL at this point.
        DCB* prev = this_unit.all_dcbs[id];
        DCB* current = prev ? prev->thread.next : NULL;

        while (current)
        {
            if (current == dcb)
            {
                if (current == this_unit.all_dcbs[id]->thread.tail)
                {
                    this_unit.all_dcbs[id]->thread.tail = prev;
                }
                prev->thread.next = current->thread.next;
                break;
            }
            prev = current;
            current = current->thread.next;
        }
    }

    /** Reset the next and tail pointers so that if this DCB is added to the list
     * again, it will be in a clean state. */
    dcb->thread.next = NULL;
    dcb->thread.tail = NULL;
}

/**
 * Enable the timing out of idle connections.
 */
void dcb_enable_session_timeouts()
{
    this_unit.check_timeouts = true;
}

/**
 * Close sessions that have been idle or write to the socket has taken for too long.
 *
 * If the time since a session last sent data is greater than the set connection_timeout
 * value in the service, it is disconnected. If the time since last write
 * to the socket is greater net_write_timeout the session is also disconnected.
 * The timeouts are disabled by default.
 */
void dcb_process_timeouts(int thr)
{
    if (this_unit.check_timeouts && mxs_clock() >= this_thread.next_timeout_check)
    {
        /** Because the resolutions of the timeouts is one second, we only need to
         * check them once per second. One heartbeat is 100 milliseconds. */
        this_thread.next_timeout_check = mxs_clock() + 10;

        for (DCB* dcb = this_unit.all_dcbs[thr]; dcb; dcb = dcb->thread.next)
        {
            if (dcb->role == DCB::Role::CLIENT && dcb->state == DCB_STATE_POLLING)
            {
                SERVICE* service = dcb->session->service;

                if (service->conn_idle_timeout)
                {
                    int64_t idle = mxs_clock() - dcb->last_read;
                    // Multiply by 10 to match conn_idle_timeout resolution
                    // to the 100 millisecond tics.
                    int64_t timeout = service->conn_idle_timeout * 10;

                    if (idle > timeout)
                    {
                        MXS_WARNING("Timing out '%s'@%s, idle for %.1f seconds",
                                    dcb->user ? dcb->user : "<unknown>",
                                    dcb->remote ? dcb->remote : "<unknown>",
                                    (float)idle / 10.f);
                        dcb->session->close_reason = SESSION_CLOSE_TIMEOUT;
                        poll_fake_hangup_event(dcb);
                    }
                }

                if (service->net_write_timeout && dcb->writeqlen > 0)
                {
                    int64_t idle = mxs_clock() - dcb->last_write;
                    // Multiply by 10 to match net_write_timeout resolution
                    // to the 100 millisecond tics.
                    if (idle > dcb->service->net_write_timeout * 10)
                    {
                        MXS_WARNING("network write timed out for '%s'@%s, ",
                                    dcb->user ? dcb->user : "<unknown>",
                                    dcb->remote ? dcb->remote : "<unknown>");
                        dcb->session->close_reason = SESSION_CLOSE_TIMEOUT;
                        poll_fake_hangup_event(dcb);
                    }
                }
            }
        }
    }
}

/** Helper class for serial iteration over all DCBs */
class SerialDcbTask : public Worker::Task
{
public:

    SerialDcbTask(bool (*func)(DCB*, void*), void* data)
        : m_func(func)
        , m_data(data)
        , m_more(1)
    {
    }

    void execute(Worker& worker)
    {
        RoutingWorker& rworker = static_cast<RoutingWorker&>(worker);
        int thread_id = rworker.id();

        for (DCB* dcb = this_unit.all_dcbs[thread_id];
             dcb && atomic_load_int32(&m_more);
             dcb = dcb->thread.next)
        {
            if (dcb->session)
            {
                if (!m_func(dcb, m_data))
                {
                    atomic_store_int32(&m_more, 0);
                    break;
                }
            }
            else
            {
                mxb_assert_message(dcb->persistentstart > 0, "The DCB must be in a connection pool");
            }
        }
    }

    bool more() const
    {
        return m_more;
    }

private:
    bool (* m_func)(DCB* dcb, void* data);
    void* m_data;
    int   m_more;
};

bool dcb_foreach(bool (* func)(DCB* dcb, void* data), void* data)
{
    mxb_assert(RoutingWorker::get_current() == RoutingWorker::get(RoutingWorker::MAIN));
    SerialDcbTask task(func, data);
    RoutingWorker::execute_serially(task);
    return task.more();
}

void dcb_foreach_local(bool (* func)(DCB* dcb, void* data), void* data)
{
    int thread_id = RoutingWorker::get_current_id();

    for (DCB* dcb = this_unit.all_dcbs[thread_id]; dcb; dcb = dcb->thread.next)
    {
        if (dcb->session)
        {
            mxb_assert(dcb->thread.next != dcb);

            if (!func(dcb, data))
            {
                break;
            }
        }
        else
        {
            mxb_assert_message(dcb->persistentstart > 0, "The DCB must be in a connection pool");
        }
    }
}

int dcb_get_port(const DCB* dcb)
{
    int rval = -1;

    if (dcb->ip.ss_family == AF_INET)
    {
        struct sockaddr_in* ip = (struct sockaddr_in*)&dcb->ip;
        rval = ntohs(ip->sin_port);
    }
    else if (dcb->ip.ss_family == AF_INET6)
    {
        struct sockaddr_in6* ip = (struct sockaddr_in6*)&dcb->ip;
        rval = ntohs(ip->sin6_port);
    }
    else
    {
        mxb_assert(dcb->ip.ss_family == AF_UNIX);
    }

    return rval;
}

static uint32_t dcb_process_poll_events(DCB* dcb, uint32_t events)
{
    RoutingWorker* owner = static_cast<RoutingWorker*>(dcb->owner);
    mxb_assert(owner == RoutingWorker::get_current());

    uint32_t rc = MXB_POLL_NOP;

    /*
     * It isn't obvious that this is impossible
     * mxb_assert(dcb->state != DCB_STATE_DISCONNECTED);
     */
    if (DCB_STATE_DISCONNECTED == dcb->state)
    {
        return rc;
    }

    if (dcb->n_close != 0)
    {
        MXS_WARNING("Events reported for dcb(%p), owned by %d, that has been closed %" PRIu32 " times.",
                    dcb,
                    owner->id(),
                    dcb->n_close);
        mxb_assert(!true);
        return rc;
    }

    /**
     * Any of these callbacks might close the DCB. Hence, the value of 'n_close'
     * must be checked after each callback invocation.
     *
     * The order in which the events are processed is meaningful and should not be changed. EPOLLERR is
     * handled first to get the best possible error message in the log message in case EPOLLERR is returned
     * with another event from epoll_wait. EPOLLOUT and EPOLLIN are processed before EPOLLHUP and EPOLLRDHUP
     * so that all client events are processed in case EPOLLIN and EPOLLRDHUP events arrive in the same
     * epoll_wait.
     */
    if ((events & EPOLLERR) && (dcb->n_close == 0))
    {
        rc |= MXB_POLL_ERROR;

        if (dcb_session_check(dcb, "error"))
        {
            DCB_EH_NOTICE("Calling dcb->func.error(%p)", dcb);
            dcb->func.error(dcb);
        }
    }

    if ((events & EPOLLOUT) && (dcb->n_close == 0))
    {
        rc |= MXB_POLL_WRITE;

        if (dcb_session_check(dcb, "write_ready"))
        {
            DCB_EH_NOTICE("Calling dcb->func.write_ready(%p)", dcb);
            dcb->func.write_ready(dcb);
        }
    }

    if ((events & EPOLLIN) && (dcb->n_close == 0))
    {
        rc |= MXB_POLL_READ;

        if (dcb_session_check(dcb, "read"))
        {
            int return_code = 1;
            /** SSL authentication is still going on, we need to call dcb_accept_SSL
             * until it return 1 for success or -1 for error */
            if (dcb->ssl_state == SSL_HANDSHAKE_REQUIRED)
            {
                return_code = (DCB::Role::CLIENT == dcb->role) ?
                    dcb_accept_SSL(dcb) :
                    dcb_connect_SSL(dcb);
            }
            if (1 == return_code)
            {
                DCB_EH_NOTICE("Calling dcb->func.read(%p)", dcb);
                dcb->func.read(dcb);
            }
        }
    }

    if ((events & EPOLLHUP) && (dcb->n_close == 0))
    {
        rc |= MXB_POLL_HUP;

        if (!dcb->dcb_errhandle_called)
        {
            if (dcb_session_check(dcb, "hangup EPOLLHUP"))
            {
                DCB_EH_NOTICE("Calling dcb->func.hangup(%p)", dcb);
                dcb->func.hangup(dcb);
            }

            dcb->dcb_errhandle_called = true;
        }
    }

#ifdef EPOLLRDHUP
    if ((events & EPOLLRDHUP) && (dcb->n_close == 0))
    {
        rc |= MXB_POLL_HUP;

        if (!dcb->dcb_errhandle_called)
        {
            if (dcb_session_check(dcb, "hangup EPOLLRDHUP"))
            {
                DCB_EH_NOTICE("Calling dcb->func.hangup(%p)", dcb);
                dcb->func.hangup(dcb);
            }

            dcb->dcb_errhandle_called = true;
        }
    }
#endif

    return rc;
}

static uint32_t dcb_handler(DCB* dcb, uint32_t events)
{
    this_thread.current_dcb = dcb;
    uint32_t rv = dcb_process_poll_events(dcb, events);

    // When all I/O events have been handled, we will immediately
    // process an added fake event. As the handling of a fake event
    // may lead to the addition of another fake event we loop until
    // there is no fake event or the dcb has been closed.

    while ((dcb->n_close == 0) && (dcb->fake_event != 0))
    {
        events = dcb->fake_event;
        dcb->fake_event = 0;

        dcb->is_fake_event = true;
        rv |= dcb_process_poll_events(dcb, events);
        dcb->is_fake_event = false;
    }

    this_thread.current_dcb = NULL;

    return rv;
}

static uint32_t dcb_poll_handler(MXB_POLL_DATA* data, MXB_WORKER* worker, uint32_t events)
{
    uint32_t rval = 0;
    DCB* dcb = (DCB*)data;

    /**
     * Fake hangup events (e.g. from monitors) can cause a DCB to be closed
     * before the real events are processed. This makes it look like a closed
     * DCB is receiving events when in reality the events were received at the
     * same time the DCB was closed. If a closed DCB receives events they should
     * be ignored.
     *
     * @see FakeEventTask()
     */
    if (dcb->n_close == 0)
    {
        rval = dcb_handler(dcb, events);
    }

    return rval;
}

static bool dcb_is_still_valid(DCB* target, int id)
{
    bool rval = false;

    for (DCB* dcb = this_unit.all_dcbs[id];
         dcb; dcb = dcb->thread.next)
    {
        if (target == dcb)
        {
            if (dcb->n_close == 0)
            {
                rval = true;
            }
            break;
        }
    }

    return rval;
}

class FakeEventTask : public Worker::DisposableTask
{
    FakeEventTask(const FakeEventTask&);
    FakeEventTask& operator=(const FakeEventTask&);

public:
    FakeEventTask(DCB* dcb, GWBUF* buf, uint32_t ev)
        : m_dcb(dcb)
        , m_buffer(buf)
        , m_ev(ev)
        , m_uid(dcb->m_uid)
    {
    }

    void execute(Worker& worker)
    {
        mxb_assert(&worker == RoutingWorker::get_current());

        RoutingWorker& rworker = static_cast<RoutingWorker&>(worker);
        if (dcb_is_still_valid(m_dcb, rworker.id()) && m_dcb->m_uid == m_uid)
        {
            mxb_assert(m_dcb->owner == RoutingWorker::get_current());
            m_dcb->fakeq = m_buffer;
            m_dcb->is_fake_event = true;
            dcb_handler(m_dcb, m_ev);
            m_dcb->is_fake_event = true;
        }
        else
        {
            gwbuf_free(m_buffer);
        }
    }

private:
    DCB*     m_dcb;
    GWBUF*   m_buffer;
    uint32_t m_ev;
    uint64_t m_uid;     /**< DCB UID guarantees we deliver the event to the correct DCB */
};

static void poll_add_event_to_dcb(DCB* dcb, GWBUF* buf, uint32_t ev)
{
    if (dcb == this_thread.current_dcb)
    {
        mxb_assert(dcb->owner == RoutingWorker::get_current());
        // If the fake event is added to the current DCB, we arrange for
        // it to be handled immediately in dcb_handler() when the handling
        // of the current events are done...

        if (dcb->fake_event != 0)
        {
            MXS_WARNING("Events have already been injected to current DCB, discarding existing.");
            gwbuf_free(dcb->fakeq);
            dcb->fake_event = 0;
        }

        dcb->fakeq = buf;
        dcb->fake_event = ev;
    }
    else
    {
        // ... otherwise we post the fake event using the messaging mechanism.

        FakeEventTask* task = new(std::nothrow) FakeEventTask(dcb, buf, ev);

        if (task)
        {
            RoutingWorker* worker = static_cast<RoutingWorker*>(dcb->owner);
            worker->execute(std::unique_ptr<FakeEventTask>(task), Worker::EXECUTE_QUEUED);
        }
        else
        {
            MXS_OOM();
        }
    }
}

void poll_add_epollin_event_to_dcb(DCB* dcb, GWBUF* buf)
{
    poll_add_event_to_dcb(dcb, buf, EPOLLIN);
}

void poll_fake_write_event(DCB* dcb)
{
    poll_add_event_to_dcb(dcb, NULL, EPOLLOUT);
}

void poll_fake_read_event(DCB* dcb)
{
    poll_add_event_to_dcb(dcb, NULL, EPOLLIN);
}

void poll_fake_hangup_event(DCB* dcb)
{
#ifdef EPOLLRDHUP
    uint32_t ev = EPOLLRDHUP;
#else
    uint32_t ev = EPOLLHUP;
#endif
    poll_add_event_to_dcb(dcb, NULL, ev);
}

/**
 * Check that the DCB has a session link before processing.
 * If not, log an error.  Processing will be bypassed
 *
 * @param   dcb         The DCB to check
 * @param   function    The name of the function about to be called
 * @return  bool        Does the DCB have a non-null session link
 */
static bool dcb_session_check(DCB* dcb, const char* function)
{
    if (dcb->session || dcb->persistentstart)
    {
        return true;
    }
    else
    {
        MXS_ERROR("%lu [%s] The dcb %p that was about to be processed by %s does not "
                  "have a non-null session pointer ",
                  pthread_self(),
                  __func__,
                  dcb,
                  function);
        return false;
    }
}

/** DCB Sanity checks */
static inline void dcb_sanity_check(DCB* dcb)
{
    if (dcb->state == DCB_STATE_DISCONNECTED || dcb->state == DCB_STATE_UNDEFINED)
    {
        MXS_ERROR("[poll_add_dcb] Error : existing state of dcb %p "
                  "is %s, but this should be impossible, crashing.",
                  dcb,
                  STRDCBSTATE(dcb->state));
        raise(SIGABRT);
    }
    else if (dcb->state == DCB_STATE_POLLING || dcb->state == DCB_STATE_LISTENING)
    {
        MXS_ERROR("[poll_add_dcb] Error : existing state of dcb %p "
                  "is %s, but this is probably an error, not crashing.",
                  dcb,
                  STRDCBSTATE(dcb->state));
    }
}

namespace
{

class AddDcbToWorker : public Worker::DisposableTask
{
public:
    AddDcbToWorker(const AddDcbToWorker&) = delete;
    AddDcbToWorker& operator=(const AddDcbToWorker&) = delete;

    AddDcbToWorker(DCB* dcb, uint32_t events)
        : m_dcb(dcb)
        , m_events(events)
    {
    }

    void execute(Worker& worker)
    {
        RoutingWorker& rworker = static_cast<RoutingWorker&>(worker);

        mxb_assert(rworker.id() == static_cast<RoutingWorker*>(m_dcb->owner)->id());

        bool added = dcb_add_to_worker(&rworker, m_dcb, m_events);
        mxb_assert(added);

        if (!added)
        {
            dcb_close(m_dcb);
        }
    }

private:
    DCB*     m_dcb;
    uint32_t m_events;
};
}

static bool add_fd_to_routing_workers(int fd, uint32_t events, MXB_POLL_DATA* data)
{
    bool rv = true;
    MXB_WORKER* previous_owner = data->owner;

    rv = RoutingWorker::add_shared_fd(fd, events, data);

    if (rv)
    {
        // The DCB will appear on the list of the calling thread.
        RoutingWorker* worker = RoutingWorker::get_current();

        if (!worker)
        {
            // TODO: Listeners are created before the workers have been started.
            // TODO: Hence there will be no current worker. So, we just store them
            // TODO: in the main worker.
            worker = RoutingWorker::get(RoutingWorker::MAIN);
        }

        data->owner = worker;
    }
    else
    {
        // Restore the situation.
        data->owner = previous_owner;
    }

    return rv;
}

static bool dcb_add_to_worker(Worker* worker, DCB* dcb, uint32_t events)
{
    mxb_assert(worker == dcb->owner);
    bool rv = false;

    if (worker == RoutingWorker::get_current())
    {
        // If the DCB should end up on the current thread, we can both add it
        // to the epoll-instance and to the DCB book-keeping immediately.
        if (worker->add_fd(dcb->fd, events, (MXB_POLL_DATA*)dcb))
        {
            dcb_add_to_list(dcb);
            rv = true;
        }
    }
    else
    {
        // Otherwise we'll move the whole operation to the correct worker.
        // This will only happen for "cli" and "maxinfo" services that must
        // be served by one thread as there otherwise deadlocks can occur.
        AddDcbToWorker* task = new(std::nothrow) AddDcbToWorker(dcb, events);
        mxb_assert(task);

        if (task)
        {
            Worker* worker = static_cast<RoutingWorker*>(dcb->owner);
            mxb_assert(worker);

            if (worker->execute(std::unique_ptr<AddDcbToWorker>(task), Worker::EXECUTE_QUEUED))
            {
                rv = true;
            }
            else
            {
                MXS_ERROR("Could not post task to add DCB to worker.");
            }
        }
        else
        {
            MXS_OOM();
        }
    }

    return rv;
}

int poll_add_dcb(DCB* dcb)
{
    dcb_sanity_check(dcb);
    int rc = 0;
    RoutingWorker* owner = static_cast<RoutingWorker*>(dcb->owner);
    mxb_assert(owner == RoutingWorker::get_current());

    /**
     * Assign the new state before adding the DCB to the worker and store the
     * old state in case we need to revert it.
     */
    dcb_state_t old_state = dcb->state;
    dcb->state = DCB_STATE_POLLING;

    if (!dcb_add_to_worker(owner, dcb, poll_events))
    {
        /**
         * We failed to add the DCB to a worker. Revert the state so that it
         * will be treated as a DCB in the correct state.
         */
        dcb->state = old_state;
        rc = -1;
    }

    return rc;
}

int poll_remove_dcb(DCB* dcb)
{
    int dcbfd, rc = 0;
    struct  epoll_event ev;

    /*< It is possible that dcb has already been removed from the set */
    if (dcb->state == DCB_STATE_NOPOLLING)
    {
        return 0;
    }
    if (DCB_STATE_POLLING != dcb->state
        && DCB_STATE_LISTENING != dcb->state)
    {
        MXS_ERROR("%lu [poll_remove_dcb] Error : existing state of dcb %p "
                  "is %s, but this is probably an error, not crashing.",
                  pthread_self(),
                  dcb,
                  STRDCBSTATE(dcb->state));
    }
    /*<
     * Set state to NOPOLLING and remove dcb from poll set.
     */
    dcb->state = DCB_STATE_NOPOLLING;

    /**
     * Only positive fds can be removed from epoll set.
     */
    dcbfd = dcb->fd;
    mxb_assert(dcbfd != DCBFD_CLOSED || dcb->role == DCB::Role::INTERNAL);

    if (dcbfd != DCBFD_CLOSED)
    {
        rc = -1;

        Worker* worker = static_cast<Worker*>(dcb->owner);
        mxb_assert(worker);

        if (worker->remove_fd(dcbfd))
        {
            rc = 0;
        }
    }
    return rc;
}

DCB* dcb_get_current()
{
    return this_thread.current_dcb;
}

/**
 * @brief DCB callback for upstream throtting
 * Called by any backend dcb when its writeq is above high water mark or
 * it has reached high water mark and now it is below low water mark,
 * Calling `poll_remove_dcb` or `poll_add_dcb' on client dcb to throttle
 * network traffic from client to mxs.
 *
 * @param dcb      Backend dcb
 * @param reason   Why the callback was called
 * @param userdata Data provided when the callback was added
 * @return Always 0
 */
static int upstream_throttle_callback(DCB* dcb, DCB_REASON reason, void* userdata)
{
    DCB* client_dcb = dcb->session->client_dcb;
    mxb::Worker* worker = static_cast<mxb::Worker*>(client_dcb->owner);

    // The fd is removed manually here due to the fact that poll_add_dcb causes the DCB to be added to the
    // worker's list of DCBs but poll_remove_dcb doesn't remove it from it. This is due to the fact that the
    // DCBs are only removed from the list when they are closed.
    if (reason == DCB_REASON_HIGH_WATER)
    {
        MXS_INFO("High water mark hit for '%s'@'%s', not reading data until low water mark is hit",
                 client_dcb->user, client_dcb->remote);
        worker->remove_fd(client_dcb->fd);
        client_dcb->state = DCB_STATE_NOPOLLING;
    }
    else if (reason == DCB_REASON_LOW_WATER)
    {
        MXS_INFO("Low water mark hit for '%s'@'%s', accepting new data", client_dcb->user,
                 client_dcb->remote);
        worker->add_fd(client_dcb->fd, poll_events, (MXB_POLL_DATA*)client_dcb);
        client_dcb->state = DCB_STATE_POLLING;
    }

    return 0;
}

bool backend_dcb_remove_func(DCB* dcb, void* data)
{
    MXS_SESSION* session = (MXS_SESSION*)data;

    if (dcb->session == session && dcb->role == DCB::Role::BACKEND)
    {
        DCB* client_dcb = dcb->session->client_dcb;
        MXS_INFO("High water mark hit for connection to '%s' from %s'@'%s', not reading data until low water "
                 "mark is hit", dcb->server->name(), client_dcb->user, client_dcb->remote);

        mxb::Worker* worker = static_cast<mxb::Worker*>(dcb->owner);
        worker->remove_fd(dcb->fd);
        dcb->state = DCB_STATE_NOPOLLING;
    }

    return true;
}

bool backend_dcb_add_func(DCB* dcb, void* data)
{
    MXS_SESSION* session = (MXS_SESSION*)data;

    if (dcb->session == session && dcb->role == DCB::Role::BACKEND)
    {
        DCB* client_dcb = dcb->session->client_dcb;
        MXS_INFO("Low water mark hit for  connection to '%s' from '%s'@'%s', accepting new data",
                 dcb->server->name(), client_dcb->user, client_dcb->remote);

        mxb::Worker* worker = static_cast<mxb::Worker*>(dcb->owner);
        worker->add_fd(dcb->fd, poll_events, (MXB_POLL_DATA*)dcb);
        dcb->state = DCB_STATE_POLLING;
    }

    return true;
}

/**
 * @brief DCB callback for downstream throtting
 * Called by client dcb when its writeq is above high water mark or
 * it has reached high water mark and now it is below low water mark,
 * Calling `poll_remove_dcb` or `poll_add_dcb' on all backend dcbs to
 * throttle network traffic from server to mxs.
 *
 * @param dcb      client dcb
 * @param reason   Why the callback was called
 * @param userdata Data provided when the callback was added
 * @return Always 0
 */
static int downstream_throttle_callback(DCB* dcb, DCB_REASON reason, void* userdata)
{
    if (reason == DCB_REASON_HIGH_WATER)
    {
        dcb_foreach_local(backend_dcb_remove_func, dcb->session);
    }
    else if (reason == DCB_REASON_LOW_WATER)
    {
        dcb_foreach_local(backend_dcb_add_func, dcb->session);
    }

    return 0;
}

json_t* dcb_to_json(DCB* dcb)
{
    json_t* obj = json_object();

    char buf[25];
    snprintf(buf, sizeof(buf), "%p", dcb);
    json_object_set_new(obj, "id", json_string(buf));
<<<<<<< HEAD
    json_object_set_new(obj, "server", json_string(dcb->server->name()));
=======

    if (dcb->server)
    {
        json_object_set_new(obj, "server", json_string(dcb->server->name));
    }

    if (dcb->ssl)
    {
        json_object_set_new(obj, "cipher", json_string(SSL_get_cipher_name(dcb->ssl)));
    }
>>>>>>> 63a050bd

    if (dcb->func.diagnostics_json)
    {
        json_t* json = dcb->func.diagnostics_json(dcb);
        mxb_assert(json);
        json_object_set_new(obj, "protocol_diagnostics", json);
    }

    return obj;
}

const char* DCB::type()
{
    switch (role)
    {
    case DCB::Role::CLIENT:
        return "Client DCB";

    case DCB::Role::BACKEND:
        return "Backend DCB";

    case DCB::Role::INTERNAL:
        return "Internal DCB";

    default:
        mxb_assert(!true);
        return "Unknown DCB";
    }
}<|MERGE_RESOLUTION|>--- conflicted
+++ resolved
@@ -3256,20 +3256,16 @@
     char buf[25];
     snprintf(buf, sizeof(buf), "%p", dcb);
     json_object_set_new(obj, "id", json_string(buf));
-<<<<<<< HEAD
-    json_object_set_new(obj, "server", json_string(dcb->server->name()));
-=======
 
     if (dcb->server)
     {
-        json_object_set_new(obj, "server", json_string(dcb->server->name));
+        json_object_set_new(obj, "server", json_string(dcb->server->name()));
     }
 
     if (dcb->ssl)
     {
         json_object_set_new(obj, "cipher", json_string(SSL_get_cipher_name(dcb->ssl)));
     }
->>>>>>> 63a050bd
 
     if (dcb->func.diagnostics_json)
     {
