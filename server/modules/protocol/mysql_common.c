--- conflicted
+++ resolved
@@ -1353,36 +1353,20 @@
         if (!user_password) {
 		/* The user is not authenticated @ current IPv4 */
 
-<<<<<<< HEAD
 		while (1) {
 			/*
 			 * (1) Check for localhost first: 127.0.0.1 (IPv4 only)
  			 */
-=======
-		/* 1) Check for localhost first.
-		 * The check for localhost is 127.0.0.1 (IPv4 only)
- 		 */
-
-		if ((key.ipv4.sin_addr.s_addr == 0x0100007F) && !dcb->service->localhost_match_wildcard_host) {
- 		 	/* Skip the wildcard check and return 1 */
-			LOGIF(LE,
-				(skygw_log_write_flush(
-					LOGFILE_ERROR,
-					"Error : user %s@%s not found, try set "
-					"'localhost_match_wildcard_host=1' in "
-					"service definition of the configuration "
-					"file.",
-					key.user,
-					dcb->remote)));
->>>>>>> cd1bea82
 
 			if ((key.ipv4.sin_addr.s_addr == 0x0100007F) && !dcb->service->localhost_match_wildcard_host) {
  			 	/* Skip the wildcard check and return 1 */
 				LOGIF(LE,
 					(skygw_log_write_flush(
 						LOGFILE_ERROR,
-						"%lu [MySQL Client Auth], user [%s@%s] not found, please try with 'localhost_match_wildcard_host=1' in service definition",
-						pthread_self(),
+						"Error : user %s@%s not found, try set "
+						"'localhost_match_wildcard_host=1' in "
+						"service definition of the configuration "
+						"file.",
 						key.user,
 						dcb->remote)));
 
