--- conflicted
+++ resolved
@@ -13,15 +13,6 @@
 
 #include "maxscale/mock/session.hh"
 
-<<<<<<< HEAD
-=======
-namespace
-{
-
-SERVICE dummy_service;
-}
-
->>>>>>> 183673b0
 namespace maxscale
 {
 
@@ -35,8 +26,6 @@
 {
     MXS_SESSION* pSession = this;
 
-    memset((void*)pSession, 0, sizeof(MXS_SESSION));
-
     pSession->state = SESSION_STATE_CREATED;
 
     pSession->client_dcb = &m_client_dcb;
@@ -46,7 +35,6 @@
     strcpy(m_mysql_session.db, "dummy");
 
     m_client_dcb.data = &m_mysql_session;
-    service = &dummy_service;
 }
 
 Session::~Session()
