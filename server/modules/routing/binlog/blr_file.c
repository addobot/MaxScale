--- conflicted
+++ resolved
@@ -73,6 +73,7 @@
 int blr_file_write_master_config(ROUTER_INSTANCE *router, char *error);
 extern uint32_t extract_field(uint8_t *src, int bits);
 static void blr_format_event_size(double *event_size, char *label);
+extern int MaxScaleUptime();
 extern char *blr_get_event_description(ROUTER_INSTANCE *router, uint8_t event);
 
 typedef struct binlog_event_desc
@@ -1878,20 +1879,12 @@
         return 2;
     }
 
-<<<<<<< HEAD
-	if(chmod(tmp_file, S_IRUSR | S_IWUSR) < 0) {
-		snprintf(error, BINLOG_ERROR_MSG_LEN, "%s, errno %u", strerror_r(errno, err_msg, sizeof(err_msg)), errno);
-        fclose(config_file);
-		return 2;
-	}
-=======
     if (chmod(tmp_file, S_IRUSR | S_IWUSR) < 0)
     {
         snprintf(error, BINLOG_ERROR_MSG_LEN, "%s, errno %u",
                  strerror_r(errno, err_msg, sizeof(err_msg)), errno);
         return 2;
     }
->>>>>>> edb1c18e
 
     /* write ini file section */
     fprintf(config_file, "[%s]\n", section);
