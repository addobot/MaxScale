/*
 * Copyright (c) 2016 MariaDB Corporation Ab
 *
 * Use of this software is governed by the Business Source License included
 * in the LICENSE.TXT file and at www.mariadb.com/bsl11.
 *
 * Change Date: 2024-07-16
 *
 * On the date above, in accordance with the Business Source License, use
 * of this software will be governed by version 2 or later of the General
 * Public License.
 */

#include "readwritesplit.hh"
#include "rwsplitsession.hh"

#include <stdint.h>
#include <stdlib.h>
#include <string.h>
#include <strings.h>

#include <mysqld_error.h>

#include <maxbase/alloc.h>
#include <maxscale/clock.h>
#include <maxscale/modutil.hh>
#include <maxscale/modutil.hh>
#include <maxscale/router.hh>
#include <maxscale/server.hh>
#include <maxscale/session_command.hh>
#include <maxscale/utils.hh>

using namespace maxscale;

using std::chrono::seconds;

/**
 * The functions that support the routing of queries to back end
 * servers. All the functions in this module are internal to the read
 * write split router, and not intended to be called from anywhere else.
 */

bool RWSplitSession::prepare_connection(RWBackend* target)
{
    mxb_assert(!target->in_use());
    bool rval = target->connect(&m_sescmd_list);

    if (rval)
    {
        MXS_INFO("Connected to '%s'", target->name());
        mxb_assert_message(!target->is_waiting_result()
                           || (!m_sescmd_list.empty() && target->has_session_commands()),
                           "Session command list must not be empty and target "
                           "should have unfinished session commands.");
    }

    return rval;
}

bool RWSplitSession::prepare_target(RWBackend* target, route_target_t route_target)
{
    mxb_assert(target->in_use() || (target->can_connect() && can_recover_servers()));
    return target->in_use() || prepare_connection(target);
}

void RWSplitSession::retry_query(GWBUF* querybuf, int delay)
{
    mxb_assert(querybuf);
    // Try to route the query again later
    MXS_SESSION* session = m_session;

    /**
     * Used to distinct retried queries from new ones while we're doing transaction replay.
     * Not the cleanest way to do things but this will have to do for 2.3.
     *
     * TODO: Figure out a way to "cork" the client DCB as that would remove the need for this and be
     * architecturally more clear.
     */
    gwbuf_set_type(querybuf, GWBUF_TYPE_REPLAYED);

    mxs::Downstream down;
    down.instance = (mxs_filter*)m_router;
    down.routeQuery = (DOWNSTREAMFUNC)RWSplit::routeQuery;

    // The RWSplitSession must first be static_cast into the base class MXS_ROUTER_SESSION since it is a
    // polymorphic class. This makes the subsequent static_cast in the router template's routeQuery work.
    down.session = (mxs_filter_session*)static_cast<MXS_ROUTER_SESSION*>(this);

    session_delay_routing(session, down, querybuf, delay);
    ++m_retry_duration;
}

bool RWSplitSession::have_connected_slaves() const
{
    return std::any_of(m_raw_backends.begin(), m_raw_backends.end(), [](auto b) {
                           return b->is_slave() && b->in_use();
                       });
}

bool RWSplitSession::should_try_trx_on_slave(route_target_t route_target) const
{
    return m_config.optimistic_trx          // Optimistic transactions are enabled
           && !is_locked_to_master()        // Not locked to master
           && !m_is_replay_active           // Not replaying a transaction
           && m_otrx_state == OTRX_INACTIVE // Not yet in optimistic mode
           && TARGET_IS_MASTER(route_target)// The target type is master
           && have_connected_slaves()       // At least one connected slave
           && m_qc.is_trx_still_read_only();// The start of the transaction is a read-only statement
}

bool RWSplitSession::track_optimistic_trx(mxs::Buffer* buffer)
{
    bool store_stmt = true;

    if (trx_is_ending())
    {
        m_otrx_state = OTRX_INACTIVE;
    }
    else if (!m_qc.is_trx_still_read_only())
    {
        // Not a plain SELECT, roll it back on the slave and start it on the master
        MXS_INFO("Rolling back current optimistic transaction");

        /**
         * Store the actual statement we were attempting to execute and
         * replace it with a ROLLBACK. The storing of the statement is
         * done here to avoid storage of the ROLLBACK.
         */
        m_current_query.reset(buffer->release());
        buffer->reset(modutil_create_query("ROLLBACK"));

        store_stmt = false;
        m_otrx_state = OTRX_ROLLBACK;
    }

    return store_stmt;
}

/**
 * Route query to all backends
 *
 * @param querybuf Query to route
 *
 * @return True if routing was successful
 */
bool RWSplitSession::handle_target_is_all(mxs::Buffer&& buffer)
{
    const QueryClassifier::RouteInfo& info = m_qc.current_route_info();
    bool result = false;
    bool is_large = is_large_query(buffer.get());

    if (m_qc.large_query())
    {
        // TODO: Append to the already stored session command instead of disabling history
        MXS_INFO("Large session write, have to disable session command history");
        m_config.disable_sescmd_history = true;

        continue_large_session_write(buffer.get(), info.type_mask());
        result = true;
    }
    else if (route_session_write(buffer.release(), info.command(), info.type_mask()))
    {
        result = true;
        mxb::atomic::add(&m_router->stats().n_all, 1, mxb::atomic::RELAXED);
        mxb::atomic::add(&m_router->stats().n_queries, 1, mxb::atomic::RELAXED);
    }

    m_qc.set_large_query(is_large);

    return result;
}

bool RWSplitSession::handle_routing_failure(mxs::Buffer&& buffer, route_target_t route_target)
{
    bool ok = true;
    auto next_master = get_master_backend();

    if (should_migrate_trx(next_master))
    {
        ok = start_trx_migration(next_master, buffer.get());
    }
    else if (can_retry_query() || can_continue_trx_replay())
    {
        MXS_INFO("Delaying routing: %s", extract_sql(buffer.get()).c_str());
        retry_query(buffer.release());
    }
    else if (m_config.master_failure_mode == RW_ERROR_ON_WRITE)
    {
        MXS_INFO("Sending read-only error, no valid target found for %s",
                 route_target_to_string(route_target));
        send_readonly_error();

        if (m_current_master && m_current_master->in_use())
        {
            m_current_master->close();
            m_current_master->set_close_reason("The original master is not available");
        }
    }
    else
    {
        MXS_ERROR("Could not find valid server for target type %s (%s: %s), closing connection.\n%s",
                  route_target_to_string(route_target), STRPACKETTYPE(buffer.data()[4]),
                  mxs::extract_sql(buffer.get()).c_str(), get_verbose_status().c_str());
        ok = false;
    }

    return ok;
}

void RWSplitSession::send_readonly_error()
{
    auto err = modutil_create_mysql_err_msg(1, 0, ER_OPTION_PREVENTS_STATEMENT, "HY000",
                                            "The MariaDB server is running with the --read-only"
                                            " option so it cannot execute this statement");
    mxs::ReplyRoute route;
    RouterSession::clientReply(err, route, mxs::Reply());
}

bool RWSplitSession::query_not_supported(GWBUF* querybuf)
{
    const QueryClassifier::RouteInfo& info = m_qc.current_route_info();
    route_target_t route_target = info.target();
    GWBUF* err = nullptr;

    if (mxs_mysql_is_ps_command(info.command()) && info.stmt_id() == 0)
    {
        // Unknown PS ID, can't route this query
        std::stringstream ss;
        ss << "Unknown prepared statement handler (" << extract_binary_ps_id(querybuf)
           << ") given to MaxScale";
        err = modutil_create_mysql_err_msg(1, 0, ER_UNKNOWN_STMT_HANDLER, "HY000", ss.str().c_str());
    }
    else if (TARGET_IS_ALL(route_target) && (TARGET_IS_MASTER(route_target) || TARGET_IS_SLAVE(route_target)))
    {
        // Conflicting routing targets. Return an error to the client.
        MXS_ERROR("Can't route %s '%s'. SELECT with session data modification is not "
                  "supported with `use_sql_variables_in=all`.",
                  STRPACKETTYPE(info.command()), mxs::extract_sql(querybuf).c_str());

        err = modutil_create_mysql_err_msg(1, 0, 1064, "42000",
                                           "Routing query to backend failed. "
                                           "See the error log for further details.");
    }

    if (err)
    {
        mxs::ReplyRoute route;
        RouterSession::clientReply(err, route, mxs::Reply());
    }

    return err != nullptr;
}

/**
 * Routes a buffer containing a single packet
 *
 * @param buffer The buffer to route
 *
 * @return True if routing succeed or if it failed due to unsupported query.
 *         false if backend failure was encountered.
 */
bool RWSplitSession::route_stmt(mxs::Buffer&& buffer)
{
    const QueryClassifier::RouteInfo& info = m_qc.current_route_info();
    route_target_t route_target = info.target();
    mxb_assert_message(m_otrx_state != OTRX_ROLLBACK,
                       "OTRX_ROLLBACK should never happen when routing queries");

    auto next_master = get_target_backend(BE_MASTER, NULL, mxs::Target::RLAG_UNDEFINED);

    if (should_replace_master(next_master))
    {
        MXS_INFO("Replacing old master '%s' with new master '%s'",
                 m_current_master ? m_current_master->name() : "<no previous master>", next_master->name());
        replace_master(next_master);
    }

    if (query_not_supported(buffer.get()))
    {
        return true;
    }
    else if (TARGET_IS_ALL(route_target) && !should_route_sescmd_to_master())
    {
        return handle_target_is_all(std::move(buffer));
    }
    else
    {
        return route_single_stmt(std::move(buffer));
    }
}

bool RWSplitSession::route_single_stmt(mxs::Buffer&& buffer)
{
    const QueryClassifier::RouteInfo& info = m_qc.current_route_info();
    route_target_t route_target = should_route_sescmd_to_master() ? TARGET_MASTER : info.target();

    update_trx_statistics();

    if (trx_is_starting() && !trx_is_read_only() && should_try_trx_on_slave(route_target))
    {
        // A normal transaction is starting and it qualifies for speculative routing
        m_otrx_state = OTRX_STARTING;
        route_target = TARGET_SLAVE;
    }
    else if (m_otrx_state == OTRX_STARTING)
    {
        // Transaction was started, begin active tracking of its progress
        m_otrx_state = OTRX_ACTIVE;
    }

    // If delayed query retry is enabled, we need to store the current statement
    bool store_stmt = m_config.delayed_retry
        || (TARGET_IS_SLAVE(route_target) && m_config.retry_failed_reads);

    if (m_qc.large_query())
    {
        /** We're processing a large query that's split across multiple packets.
         * Route it to the same backend where we routed the previous packet. */
        route_target = TARGET_LAST_USED;
    }
    else if (m_otrx_state == OTRX_ACTIVE)
    {
        /** We are speculatively executing a transaction to the slave, keep
         * routing queries to the same server. If the query modifies data,
         * a rollback is initiated on the slave server. */
        store_stmt = track_optimistic_trx(&buffer);
        route_target = TARGET_LAST_USED;
    }

    bool ok = true;

    if (auto target = get_target(buffer.get(), route_target))
    {
        // We have a valid target, reset retry duration
        m_retry_duration = 0;

        if (!prepare_target(target, route_target))
        {
            // The connection to target was down and we failed to reconnect
            ok = false;
        }
        else if (target->has_session_commands())
        {
            // We need to wait until the session commands are executed
            m_query_queue.emplace_front(std::move(buffer));
            MXS_INFO("Queuing query until '%s' completes session command", target->name());
        }
        else
        {
            // Target server was found and is in the correct state
            ok = handle_got_target(std::move(buffer), target, store_stmt);
        }
    }
    else
    {
        ok = handle_routing_failure(std::move(buffer), route_target);
    }

    return ok;
}

RWBackend* RWSplitSession::get_target(GWBUF* querybuf, route_target_t route_target)
{
    RWBackend* rval = nullptr;
    const QueryClassifier::RouteInfo& info = m_qc.current_route_info();

    // We can't use a switch here as the route_target is a bitfield where multiple values are set at one time.
    // Mostly this happens when the type is TARGET_NAMED_SERVER and TARGET_SLAVE due to a routing hint.
    if (TARGET_IS_NAMED_SERVER(route_target) || TARGET_IS_RLAG_MAX(route_target))
    {
        rval = handle_hinted_target(querybuf, route_target);
    }
    else if (TARGET_IS_LAST_USED(route_target))
    {
        rval = get_last_used_backend();
    }
    else if (TARGET_IS_SLAVE(route_target))
    {
        rval = handle_slave_is_target(info.command(), info.stmt_id());
    }
    else if (TARGET_IS_MASTER(route_target))
    {
        rval = handle_master_is_target();
    }
    else
    {
        MXS_ERROR("Unexpected target type: %s", route_target_to_string(route_target));
        mxb_assert(!true);
    }

    return rval;
}

/**
 * Execute in backends used by current router session.
 * Save session variable commands to router session property
 * struct. Thus, they can be replayed in backends which are
 * started and joined later.
 *
 * Suppress redundant OK packets sent by backends.
 *
 * The first OK packet is replied to the client.
 *
 * @param querybuf      GWBUF including the query to be routed
 * @param inst          Router instance
 * @param packet_type       Type of MySQL packet
 * @param qtype         Query type from query_classifier
 *
 * @return True if at least one backend is used and routing succeed to all
 * backends being used, otherwise false.
 *
 */
bool RWSplitSession::route_session_write(GWBUF* querybuf, uint8_t command, uint32_t type)
{
    /** The SessionCommand takes ownership of the buffer */
    auto sescmd = create_sescmd(querybuf);
    uint64_t id = sescmd->get_position();
    bool expecting_response = mxs_mysql_command_will_respond(command);
    int nsucc = 0;
    uint64_t lowest_pos = id;

    // If no connections are open, create one and execute the session command on it
    if (can_recover_servers() && !have_open_connections())
    {
        create_one_connection_for_sescmd();
    }

    MXS_INFO("Session write, routing to all servers.");
    bool attempted_write = false;

    // Pick a new replier for each new session command. This allows the source server to change over
    // the course of the session. The replier will usually be the current master server.
    m_sescmd_replier = nullptr;

    for (RWBackend* backend : m_raw_backends)
    {
        if (backend->in_use())
        {
            attempted_write = true;
            backend->append_session_command(sescmd);

            uint64_t current_pos = backend->next_session_command()->get_position();

            if (current_pos < lowest_pos)
            {
                lowest_pos = current_pos;
            }

            if (backend->is_waiting_result() || backend->execute_session_command())
            {
                nsucc += 1;
                mxb::atomic::add(&backend->target()->stats().packets, 1, mxb::atomic::RELAXED);
                m_server_stats[backend->target()].inc_total();
                m_server_stats[backend->target()].inc_read();

                if (!m_sescmd_replier || backend == m_current_master)
                {
                    // Return the result from this backend to the client
                    m_sescmd_replier = backend;
                }

                MXS_INFO("Route query to %s: %s",
                         backend->is_master() ? "master" : "slave",
                         backend->name());
            }
            else
            {
<<<<<<< HEAD
                MXS_ERROR("Failed to execute session command in %s",
                          backend->name());
=======
                backend->close();

                if (m_config.master_failure_mode == RW_FAIL_INSTANTLY && backend == m_current_master)
                {
                    MXS_ERROR("Failed to execute session command in Master: %s (%s)",
                              backend->name(), backend->uri());
                    return false;
                }
                else
                {
                    MXS_ERROR("Failed to execute session command in %s (%s)",
                              backend->name(), backend->uri());
                }
>>>>>>> 5c76d3d9
            }
        }
    }

    if (m_sescmd_replier)
    {
        mxb_assert(nsucc);
        if (expecting_response)
        {
            m_expected_responses++;
            mxb_assert(m_expected_responses == 1);
            MXS_INFO("Will return response from '%s' to the client", m_sescmd_replier->name());
        }
    }

    if (m_config.max_sescmd_history > 0 && m_sescmd_list.size() >= m_config.max_sescmd_history
        && !m_config.prune_sescmd_history)
    {
        static bool warn_history_exceeded = true;
        if (warn_history_exceeded)
        {
            MXS_WARNING("Router session exceeded session command history limit. "
                        "Server reconnection is disabled and only servers with "
                        "consistent session state are used for the duration of"
                        "the session. To disable this warning and the session "
                        "command history, add `disable_sescmd_history=true` to "
                        "service '%s'. To increase the limit (currently %lu), add "
                        "`max_sescmd_history` to the same service and increase the value.",
                        m_router->service()->name(),
                        m_config.max_sescmd_history);
            warn_history_exceeded = false;
        }

        m_config.disable_sescmd_history = true;
        m_config.max_sescmd_history = 0;
        m_sescmd_list.clear();
    }

    if (m_config.prune_sescmd_history && !m_sescmd_list.empty()
        && m_sescmd_list.size() >= m_config.max_sescmd_history)
    {
        // Close to the history limit, remove the oldest command
        discard_responses(std::min(m_sescmd_list.front()->get_position(), lowest_pos));
        m_sescmd_list.pop_front();
    }

    if (m_config.disable_sescmd_history)
    {
        discard_responses(lowest_pos);
    }
    else
    {
        discard_old_history(lowest_pos);
        compress_history(sescmd);
        m_sescmd_list.push_back(sescmd);
    }

    if (nsucc)
    {
        m_sent_sescmd = id;

        if (!expecting_response)
        {
            /** The command doesn't generate a response so we increment the
             * completed session command count */
            m_recv_sescmd++;
        }
    }
    else
    {
        MXS_ERROR("Could not route session command `%s`: %s. Connection status: %s",
                  sescmd->to_string().c_str(),
                  attempted_write ? "Write to all backends failed" : "All connections have failed",
                  get_verbose_status().c_str());
    }

    return nsucc;
}

RWBackend* RWSplitSession::get_hinted_backend(const char* name)
{
    RWBackend* rval = nullptr;

    for (auto it = m_raw_backends.begin(); it != m_raw_backends.end(); it++)
    {
        auto& backend = *it;

        /** The server must be a valid slave, relay server, or master */
        if ((backend->in_use() || (can_recover_servers() && backend->can_connect()))
            && strcasecmp(name, backend->name()) == 0)
        {
            rval = backend;
            break;
        }
    }

    return rval;
}

RWBackend* RWSplitSession::get_master_backend()
{
    RWBackend* rval = nullptr;

    if (RWBackend* master = get_root_master())
    {
        if (is_valid_for_master(master))
        {
            rval = master;
        }
    }

    return rval;
}

RWBackend* RWSplitSession::get_last_used_backend()
{
    return m_prev_target ? m_prev_target : get_master_backend();
}

/**
 * Provide the router with a reference to a suitable backend
 *
 * @param rses     Pointer to router client session
 * @param btype    Backend type
 * @param name     Name of the requested backend. May be NULL if any name is accepted.
 * @param max_rlag Maximum replication lag
 * @param target   The target backend
 *
 * @return True if a backend was found
 */
RWBackend* RWSplitSession::get_target_backend(backend_type_t btype,
                                              const char* name,
                                              int max_rlag)
{
    /** Check whether using target_node as target SLAVE */
    if (m_target_node && trx_is_read_only())
    {
        return m_target_node;
    }

    RWBackend* rval = nullptr;
    if (name)
    {
        // Choose backend by name from a hint
        rval = get_hinted_backend(name);
    }
    else if (btype == BE_SLAVE)
    {
        rval = get_slave_backend(max_rlag);
    }
    else if (btype == BE_MASTER)
    {
        rval = get_master_backend();
    }
    return rval;
}

/**
 * @brief Get the maximum replication lag for this router
 *
 * @param   rses    Router client session
 * @return  Replication lag from configuration or very large number
 */
int RWSplitSession::get_max_replication_lag()
{
    int conf_max_rlag = mxs::Target::RLAG_UNDEFINED;

    /** if there is no configured value, then longest possible int is used */
    if (m_config.max_slave_replication_lag > 0)
    {
        conf_max_rlag = m_config.max_slave_replication_lag;
    }

    return conf_max_rlag;
}

/**
 * @brief Handle hinted target query
 *
 * One of the possible types of handling required when a request is routed
 *
 *  @param ses          Router session
 *  @param querybuf     Buffer containing query to be routed
 *  @param route_target Target for the query
 *  @param target_dcb   DCB for the target server
 *
 *  @return bool - true if succeeded, false otherwise
 */
RWBackend* RWSplitSession::handle_hinted_target(GWBUF* querybuf, route_target_t route_target)
{
    const char rlag_hint_tag[] = "max_slave_replication_lag";
    const int comparelen = sizeof(rlag_hint_tag);
    int config_max_rlag = get_max_replication_lag();    // From router configuration.
    RWBackend* target = nullptr;

    for (HINT* hint = querybuf->hint; !target && hint; hint = hint->next)
    {
        if (hint->type == HINT_ROUTE_TO_NAMED_SERVER)
        {
            // Set the name of searched backend server.
            const char* named_server = (char*)hint->data;
            MXS_INFO("Hint: route to server '%s'.", named_server);
            target = get_target_backend(BE_UNDEFINED, named_server, config_max_rlag);
            if (!target)
            {
                // Target may differ from the requested name if the routing target is locked, e.g. by a trx.
                // Target is null only if not locked and named server was not found or was invalid.
                if (mxb_log_is_priority_enabled(LOG_INFO))
                {
                    std::string status;
                    for (const auto& a : m_backends)
                    {
                        if (strcmp(a->target()->name(), named_server) == 0)
                        {
                            status = a->target()->status_string();
                            break;
                        }
                    }
                    MXS_INFO("Was supposed to route to named server %s but couldn't find the server in a "
                             "suitable state. Server state: %s",
                             named_server, !status.empty() ? status.c_str() : "Could not find server");
                }
            }
        }
        else if (hint->type == HINT_PARAMETER
                 && (strncasecmp((char*)hint->data, rlag_hint_tag, comparelen) == 0))
        {
            const char* str_val = (char*)hint->value;
            int hint_max_rlag = (int)strtol(str_val, (char**)NULL, 10);
            if (hint_max_rlag != 0 || errno == 0)
            {
                MXS_INFO("Hint: %s=%d", rlag_hint_tag, hint_max_rlag);
                target = get_target_backend(BE_SLAVE, nullptr, hint_max_rlag);
                if (!target)
                {
                    MXS_INFO("Was supposed to route to server with replication lag "
                             "at most %d but couldn't find such a slave.", hint_max_rlag);
                }
            }
            else
            {
                MXS_ERROR("Hint: Could not parse value of %s: '%s' is not a valid number.",
                          rlag_hint_tag, str_val);
            }
        }
    }

    if (!target)
    {
        // If no target so far, pick any available. TODO: should this be error instead?
        // Erroring here is more appropriate when namedserverfilter allows setting multiple target types
        // e.g. target=server1,->slave

        backend_type_t btype = route_target & TARGET_SLAVE ? BE_SLAVE : BE_MASTER;
        target = get_target_backend(btype, NULL, config_max_rlag);
    }
    return target;
}

/**
 * Handle slave target type
 *
 * @param cmd     Command being executed
 * @param stmt_id Prepared statement ID
 *
 * @return The target backend if one was found
 */
RWBackend* RWSplitSession::handle_slave_is_target(uint8_t cmd, uint32_t stmt_id)
{
    int rlag_max = get_max_replication_lag();
    RWBackend* target = nullptr;

    if (m_qc.is_ps_continuation())
    {
        ExecMap::iterator it = m_exec_map.find(stmt_id);

        if (it != m_exec_map.end() && it->second.target)
        {
            auto prev_target = it->second.target;

            if (prev_target->in_use())
            {
                target = prev_target;
                MXS_INFO("%s on %s", STRPACKETTYPE(cmd), target->name());
            }
            else
            {
                MXS_ERROR("Old COM_STMT_EXECUTE target %s not in use, cannot "
                          "proceed with %s", prev_target->name(), STRPACKETTYPE(cmd));
            }
        }
        else
        {
            MXS_WARNING("Unknown statement ID %u used in %s", stmt_id, STRPACKETTYPE(cmd));
        }
    }
    else
    {
        target = get_target_backend(BE_SLAVE, NULL, rlag_max);
    }

    if (target)
    {
        mxb::atomic::add(&m_router->stats().n_slave, 1, mxb::atomic::RELAXED);
        m_server_stats[target->target()].inc_read();
        mxb_assert(target->in_use() || target->can_connect());
    }
    else
    {
        MXS_INFO("Was supposed to route to slave but finding suitable one failed.");
    }

    return target;
}

/**
 * @brief Log master write failure
 */
void RWSplitSession::log_master_routing_failure(bool found,
                                                RWBackend* old_master,
                                                RWBackend* curr_master)
{
    char errmsg[1024 * 2 + 100];        // Extra space for error message

    if (m_config.delayed_retry && m_retry_duration >= m_config.delayed_retry_timeout)
    {
        sprintf(errmsg, "'delayed_retry_timeout' exceeded before a master could be found");
    }
    else if (!found)
    {
        sprintf(errmsg, "Could not find a valid master connection");
    }
    else if (old_master && curr_master && old_master->in_use())
    {
        /** We found a master but it's not the same connection */
        mxb_assert(old_master != curr_master);
        sprintf(errmsg,
                "Master server changed from '%s' to '%s'",
                old_master->name(),
                curr_master->name());
    }
    else if (old_master && old_master->in_use())
    {
        // TODO: Figure out if this is an impossible situation
        mxb_assert(!curr_master);
        /** We have an original master connection but we couldn't find it */
        sprintf(errmsg,
                "The connection to master server '%s' is not available",
                old_master->name());
    }
    else
    {
        /** We never had a master connection, the session must be in read-only mode */
        if (m_config.master_failure_mode != RW_FAIL_INSTANTLY)
        {
            sprintf(errmsg,
                    "Session is in read-only mode because it was created "
                    "when no master was available");
        }
        else
        {
            mxb_assert(old_master && !old_master->in_use());
            sprintf(errmsg,
                    "Was supposed to route to master but the master connection is %s",
                    old_master->is_closed() ? "closed" : "not in a suitable state");
            mxb_assert(old_master->is_closed());
        }
    }

    MXS_WARNING("[%s] Write query received from %s@%s. %s. Closing client connection.",
                m_router->service()->name(),
                m_session->user().c_str(),
                m_session->client_remote().c_str(),
                errmsg);
}

bool RWSplitSession::trx_is_starting() const
{
    return m_session->is_trx_starting();
}

bool RWSplitSession::trx_is_read_only() const
{
    return m_session->is_trx_read_only();
}

bool RWSplitSession::trx_is_open() const
{
    return m_session->is_trx_active();
}

bool RWSplitSession::trx_is_ending() const
{
    return m_session->is_trx_ending();
}

bool RWSplitSession::should_replace_master(RWBackend* target)
{
    return m_config.master_reconnection
           &&   // We have a target server and it's not the current master
           target && target != m_current_master
           &&   // We are not inside a transaction (also checks for autocommit=1)
           (!trx_is_open() || trx_is_starting() || m_is_replay_active)
           &&   // We are not locked to the old master
           !is_locked_to_master();
}

void RWSplitSession::replace_master(RWBackend* target)
{
    m_current_master = target;

    m_qc.master_replaced();
}

bool RWSplitSession::should_migrate_trx(RWBackend* target)
{
    return m_config.transaction_replay
           &&   // We have a target server and it's not the current master
           target && target != m_current_master
           &&   // Transaction replay is not active (replay is only attempted once)
           !m_is_replay_active
           &&   // We have an open transaction
           trx_is_open()
           &&   // The transaction can be replayed
           m_can_replay_trx;
}

bool RWSplitSession::start_trx_migration(RWBackend* target, GWBUF* querybuf)
{
    MXS_INFO("Starting transaction migration to '%s'", target->name());

    /**
     * Stash the current query so that the transaction replay treats
     * it as if the query was interrupted.
     */
    m_current_query.copy_from(querybuf);

    /**
     * After the transaction replay has been started, the rest of
     * the query processing needs to be skipped. This is done to avoid
     * the error logging done when no valid target is found for a query
     * as well as to prevent retrying of queries in the wrong order.
     */
    return start_trx_replay();
}

/**
 * @brief Handle master is the target
 *
 * One of the possible types of handling required when a request is routed
 *
 *  @param inst         Router instance
 *  @param ses          Router session
 *  @param target_dcb   DCB for the target server
 *
 *  @return bool - true if succeeded, false otherwise
 */
RWBackend* RWSplitSession::handle_master_is_target()
{
    RWBackend* target = get_target_backend(BE_MASTER, NULL, mxs::Target::RLAG_UNDEFINED);
    RWBackend* rval = nullptr;

    if (target && target == m_current_master)
    {
        mxb::atomic::add(&m_router->stats().n_master, 1, mxb::atomic::RELAXED);
        m_server_stats[target->target()].inc_write();
        rval = target;
    }
    else if (!m_config.delayed_retry || m_retry_duration >= m_config.delayed_retry_timeout)
    {
        // Cannot retry the query, log a message that routing has failed
        log_master_routing_failure(target, m_current_master, target);
    }

    if (!m_locked_to_master && m_target_node == m_current_master)
    {
        // Reset the forced node as we're not permanently locked to it
        m_target_node = nullptr;
    }

    return rval;
}

void RWSplitSession::process_stmt_execute(mxs::Buffer* buf, uint32_t id, RWBackend* target)
{
    GWBUF* buffer = buf->release();
    mxb_assert(gwbuf_is_contiguous(buffer));
    mxb_assert(mxs_mysql_get_command(buffer) == MXS_COM_STMT_EXECUTE);

    auto params = m_qc.get_param_count(id);
    size_t types_offset = MYSQL_HEADER_LEN + 1 + 4 + 1 + 4 + ((params + 7) / 8);
    uint8_t* ptr = GWBUF_DATA(buffer) + types_offset;
    auto& info = m_exec_map[id];

    if (*ptr)
    {
        ++ptr;
        // Store the metadata, two bytes per parameter, for later use
        info.metadata.assign(ptr, ptr + (params * 2));
    }
    else if (info.metadata_sent.count(target) == 0)
    {
        uint64_t newlen = gwbuf_length(buffer) + info.metadata.size() - MYSQL_HEADER_LEN;

        // Set to 1, we are sending the types
        mxb_assert(*ptr == 0);
        *ptr = 1;

        // Splice the metadata into COM_STMT_EXECUTE
        GWBUF* tmp = gwbuf_split(&buffer, types_offset + 1);
        GWBUF* param_types = gwbuf_alloc_and_load(info.metadata.size(), info.metadata.data());
        tmp = gwbuf_append(tmp, param_types);
        buffer = buffer ? gwbuf_append(tmp, buffer) : tmp;
        gw_mysql_set_byte3(GWBUF_DATA(buffer), gwbuf_length(buffer) - MYSQL_HEADER_LEN);
    }

    buf->reset(buffer);
}

/**
 * @brief Handle writing to a target server
 *
 *  @return True on success
 */
bool RWSplitSession::handle_got_target(mxs::Buffer&& buffer, RWBackend* target, bool store)
{
    mxb_assert_message(target->in_use(), "Target must be in use before routing to it");
    mxb_assert_message(!target->has_session_commands(), "The session command cursor must not be active");

    /**
     * TODO: This effectively disables pipelining of queries, very bad for batch insert performance. Replace
     *       with proper, per server tracking of which responses need to be sent to the client.
     */
    mxb_assert_message(!target->is_waiting_result() || m_qc.large_query(),
                       "Node must be idle when routing queries to it");

    MXS_INFO("Route query to %s: %s <", target->is_master() ? "master" : "slave", target->name());

    if (!m_target_node && trx_is_read_only())
    {
        // Lock the session to this node until the read-only transaction ends
        m_target_node = target;
    }

    mxs::Backend::response_type response = mxs::Backend::NO_RESPONSE;
    uint8_t cmd = mxs_mysql_get_command(buffer.get());

    if (cmd == MXS_COM_QUERY && target->is_slave()
        && ((m_config.causal_reads == CausalReads::LOCAL && !m_gtid_pos.empty())
            || m_config.causal_reads == CausalReads::GLOBAL))
    {
        // Perform the causal read only when the query is routed to a slave
        auto tmp = add_prefix_wait_gtid(m_router->service()->get_version(SERVICE_VERSION_MIN),
                                        buffer.release());
        buffer.reset(tmp);
        m_wait_gtid = WAITING_FOR_HEADER;

        // The storage for causal reads is done inside add_prefix_wait_gtid
        store = false;
    }
    else if (m_config.causal_reads != CausalReads::NONE && target->is_master())
    {
        gwbuf_set_type(buffer.get(), GWBUF_TYPE_TRACK_STATE);
    }

    if (m_qc.load_data_state() != QueryClassifier::LOAD_DATA_ACTIVE
        && !m_qc.large_query() && mxs_mysql_command_will_respond(cmd))
    {
        response = mxs::Backend::EXPECT_RESPONSE;
    }

    bool large_query = is_large_query(buffer.get());
    uint32_t orig_id = 0;

    if (!is_locked_to_master() && mxs_mysql_is_ps_command(cmd) && !m_qc.large_query())
    {
        // Store the original ID in case routing fails
        orig_id = extract_binary_ps_id(buffer.get());
        // Replace the ID with our internal one, the backends will replace it with their own ID
        auto new_id = m_qc.current_route_info().stmt_id();
        replace_binary_ps_id(buffer.get(), new_id);

        if (cmd == MXS_COM_STMT_EXECUTE)
        {
            // The metadata in COM_STMT_EXECUTE is optional. If the statement contains the metadata, store it
            // for later use. If it doesn't, add it if the current target has never gotten it.
            process_stmt_execute(&buffer, new_id, target);
        }
    }

    /**
     * If we are starting a new query, we use RWBackend::write, otherwise we use
     * RWBackend::continue_write to continue an ongoing query. RWBackend::write
     * will do the replacement of PS IDs which must not be done if we are
     * continuing an ongoing query.
     */
    bool success = target->write(gwbuf_clone(buffer.get()), response);

    if (orig_id)
    {
        // Put the original ID back in case we try to route the query again
        replace_binary_ps_id(buffer.get(), orig_id);
    }

    if (success)
    {
        if (store)
        {
            m_current_query.copy_from(buffer);
        }

        mxb::atomic::add(&m_router->stats().n_queries, 1, mxb::atomic::RELAXED);
        mxb::atomic::add(&target->target()->stats().packets, 1, mxb::atomic::RELAXED);
        m_server_stats[target->target()].inc_total();

        if (TARGET_IS_SLAVE(m_qc.current_route_info().target())
            && (cmd == MXS_COM_QUERY || cmd == MXS_COM_STMT_EXECUTE))
        {
            target->select_started();
        }

        if (!m_qc.large_query() && response == mxs::Backend::EXPECT_RESPONSE)
        {
            /** The server will reply to this command */
            m_expected_responses++;

            if (m_qc.load_data_state() == QueryClassifier::LOAD_DATA_END)
            {
                /** The final packet in a LOAD DATA LOCAL INFILE is an empty packet
                 * to which the server responds with an OK or an ERR packet */
                mxb_assert(buffer.length() == 4);
                m_qc.set_load_data_state(QueryClassifier::LOAD_DATA_INACTIVE);
                session_set_load_active(m_pSession, false);
            }
        }

        m_qc.set_large_query(large_query);

        // Store the current target
        m_prev_target = target;

        if (m_target_node && trx_is_read_only() && trx_is_ending())
        {
            // Read-only transaction is over, stop routing queries to a specific node
            m_target_node = nullptr;
        }
    }
    else
    {
        MXS_ERROR("Routing query failed.");
    }

    if (success && !is_locked_to_master()
        && (cmd == MXS_COM_STMT_EXECUTE || cmd == MXS_COM_STMT_SEND_LONG_DATA))
    {
        /** Track the targets of the COM_STMT_EXECUTE statements. This
         * information is used to route all COM_STMT_FETCH commands
         * to the same server where the COM_STMT_EXECUTE was done. */
        auto& info = m_exec_map[m_qc.current_route_info().stmt_id()];
        info.target = target;
        info.metadata_sent.insert(target);
        MXS_INFO("%s on %s", STRPACKETTYPE(cmd), target->name());
    }

    return success;
}<|MERGE_RESOLUTION|>--- conflicted
+++ resolved
@@ -465,24 +465,17 @@
             }
             else
             {
-<<<<<<< HEAD
-                MXS_ERROR("Failed to execute session command in %s",
-                          backend->name());
-=======
                 backend->close();
 
                 if (m_config.master_failure_mode == RW_FAIL_INSTANTLY && backend == m_current_master)
                 {
-                    MXS_ERROR("Failed to execute session command in Master: %s (%s)",
-                              backend->name(), backend->uri());
+                    MXS_ERROR("Failed to execute session command in Master: %s", backend->name());
                     return false;
                 }
                 else
                 {
-                    MXS_ERROR("Failed to execute session command in %s (%s)",
-                              backend->name(), backend->uri());
+                    MXS_ERROR("Failed to execute session command in %s", backend->name());
                 }
->>>>>>> 5c76d3d9
             }
         }
     }
