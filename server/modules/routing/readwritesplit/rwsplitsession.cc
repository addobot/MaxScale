/*
 * Copyright (c) 2016 MariaDB Corporation Ab
 *
 * Use of this software is governed by the Business Source License included
 * in the LICENSE.TXT file and at www.mariadb.com/bsl11.
 *
 * Change Date: 2023-01-01
 *
 * On the date above, in accordance with the Business Source License, use
 * of this software will be governed by version 2 or later of the General
 * Public License.
 */

#include "rwsplitsession.hh"

#include <cmath>

#include <maxscale/modutil.hh>
#include <maxscale/poll.hh>
#include <maxscale/clock.h>

using namespace maxscale;

RWSplitSession::RWSplitSession(RWSplit* instance, MXS_SESSION* session, mxs::SRWBackends backends)
    : mxs::RouterSession(session)
    , m_backends(std::move(backends))
    , m_raw_backends(sptr_vec_to_ptr_vec(m_backends))
    , m_current_master(nullptr)
    , m_target_node(nullptr)
    , m_prev_target(nullptr)
    , m_config(instance->config())
    , m_last_keepalive_check(mxs_clock())
    , m_nbackends(instance->service()->n_dbref)
    , m_client(session->client_dcb)
    , m_sescmd_count(1)
    , m_expected_responses(0)
    , m_router(instance)
    , m_sent_sescmd(0)
    , m_recv_sescmd(0)
    , m_gtid_pos("")
    , m_wait_gtid(NONE)
    , m_next_seq(0)
    , m_qc(this, session, m_config.use_sql_variables_in)
    , m_retry_duration(0)
    , m_is_replay_active(false)
    , m_can_replay_trx(true)
    , m_server_stats(instance->local_server_stats())
{
    if (m_config.rw_max_slave_conn_percent)
    {
        int n_conn = 0;
        double pct = (double)m_config.rw_max_slave_conn_percent / 100.0;
        n_conn = MXS_MAX(floor((double)m_nbackends * pct), 1);
        m_config.max_slave_connections = n_conn;
    }

    for (auto& b : m_raw_backends)
    {
        m_server_stats[b->server()].start_session();
    }
}

RWSplitSession* RWSplitSession::create(RWSplit* router, MXS_SESSION* session)
{
    RWSplitSession* rses = NULL;

    if (router->have_enough_servers())
    {
        SRWBackends backends = RWBackend::from_servers(router->service()->dbref);

        if ((rses = new(std::nothrow) RWSplitSession(router, session, std::move(backends))))
        {
            if (rses->open_connections())
            {
                router->stats().n_sessions += 1;
            }
            else
            {
                delete rses;
                rses = nullptr;
            }
        }
    }

    return rses;
}

void close_all_connections(PRWBackends& backends)
{
    for (auto& backend : backends)
    {
        if (backend->in_use())
        {
            backend->close();
        }
    }
}

void RWSplitSession::close()
{
    close_all_connections(m_raw_backends);
    m_current_query.reset();

    for (auto& backend : m_raw_backends)
    {
        ResponseStat& stat = backend->response_stat();

        if (stat.make_valid())
        {
            backend->server()->response_time_add(stat.average().secs(), stat.num_samples());
        }
        backend->response_stat().reset();

        m_server_stats[backend->server()].end_session(backend->session_timer().split(),
                                                      backend->select_timer().total(),
                                                      backend->num_selects());
    }
}

int32_t RWSplitSession::routeQuery(GWBUF* querybuf)
{
    mxb_assert(GWBUF_IS_CONTIGUOUS(querybuf));
    int rval = 0;

    if (m_is_replay_active && !GWBUF_IS_REPLAYED(querybuf))
    {
        MXS_INFO("New %s received while transaction replay is active: %s",
                 STRPACKETTYPE(GWBUF_DATA(querybuf)[4]),
                 mxs::extract_sql(querybuf).c_str());
        m_query_queue.emplace_back(querybuf);
        return 1;
    }

    if ((m_query_queue.empty() || GWBUF_IS_REPLAYED(querybuf)) && can_route_queries())
    {
        /** Gather the information required to make routing decisions */
        if (!m_qc.large_query())
        {
            m_qc.update_route_info(get_current_target(), querybuf);
        }

        /** No active or pending queries */
        if (route_single_stmt(querybuf))
        {
            rval = 1;
        }
    }
    else
    {
        // Already busy executing a query, put the query in a queue and route it later
        MXS_INFO("Storing query (len: %d cmd: %0x), expecting %d replies to current command: %s",
                 gwbuf_length(querybuf), GWBUF_DATA(querybuf)[4], m_expected_responses,
                 mxs::extract_sql(querybuf, 1024).c_str());
        mxb_assert(m_expected_responses > 0 || !m_query_queue.empty());

        m_query_queue.emplace_back(querybuf);
        querybuf = NULL;
        rval = 1;
        mxb_assert(m_expected_responses != 0);
    }

    if (querybuf != NULL)
    {
        gwbuf_free(querybuf);
    }

    return rval;
}

/**
 * @brief Route a stored query
 *
 * When multiple queries are executed in a pipeline fashion, the readwritesplit
 * stores the extra queries in a queue. This queue is emptied after reading a
 * reply from the backend server.
 *
 * @param rses Router client session
 * @return True if a stored query was routed successfully
 */
bool RWSplitSession::route_stored_query()
{
    bool rval = true;

    /** Loop over the stored statements as long as the routeQuery call doesn't
     * append more data to the queue. If it appends data to the queue, we need
     * to wait for a response before attempting another reroute */
    while (!m_query_queue.empty())
    {
        MXS_INFO(">>> Routing stored queries");
        auto query = std::move(m_query_queue.front());
        m_query_queue.pop_front();

        if (!query.get())
        {
            MXS_ALERT("MXS-2464: Query in query queue unexpectedly null. Queue has %lu queries left.",
                      m_query_queue.size());
            mxb_assert(!true);
            continue;
        }

        /** Store the query queue locally for the duration of the routeQuery call.
         * This prevents recursive calls into this function. */
        decltype(m_query_queue) temp_storage;
        temp_storage.swap(m_query_queue);

        // TODO: Move the handling of queued queries to the client protocol
        // TODO: module where the command tracking is done automatically.
        uint8_t cmd = mxs_mysql_get_command(query.get());
        mysql_protocol_set_current_command(m_client, (mxs_mysql_cmd_t)cmd);

        if (!routeQuery(query.release()))
        {
            rval = false;
            MXS_ERROR("Failed to route queued query.");
        }

        MXS_INFO("<<< Stored queries routed");

        if (m_query_queue.empty())
        {
            /** Query successfully routed and no responses are expected */
            m_query_queue.swap(temp_storage);
        }
        else
        {
            /**
             * Routing was stopped, we need to wait for a response before retrying.
             * temp_storage holds the tail end of the queue and m_query_queue contains the query we attempted
             * to route.
             */
            mxb_assert(m_query_queue.size() == 1);
            temp_storage.push_front(std::move(m_query_queue.front()));
            m_query_queue = std::move(temp_storage);
            break;
        }
    }

    return rval;
}

/**
 * @bref discard the result of MASTER_GTID_WAIT statement
 *
 * The result will be an error or an OK packet.
 *
 * @param buffer Original reply buffer
 *
 * @return Any data after the ERR/OK packet, NULL for no data
 */
GWBUF* RWSplitSession::discard_master_wait_gtid_result(GWBUF* buffer)
{
    uint8_t header_and_command[MYSQL_HEADER_LEN + 1];
    gwbuf_copy_data(buffer, 0, MYSQL_HEADER_LEN + 1, header_and_command);

    if (MYSQL_GET_COMMAND(header_and_command) == MYSQL_REPLY_OK)
    {
        // MASTER_WAIT_GTID is complete, discard the OK packet or return the ERR packet
        m_wait_gtid = UPDATING_PACKETS;

        // Discard the OK packet and start updating sequence numbers
        uint8_t packet_len = MYSQL_GET_PAYLOAD_LEN(header_and_command) + MYSQL_HEADER_LEN;
        m_next_seq = 1;
        buffer = gwbuf_consume(buffer, packet_len);
    }
    else if (MYSQL_GET_COMMAND(header_and_command) == MYSQL_REPLY_ERR)
    {
        // The MASTER_WAIT_GTID command failed and no further packets will come
        m_wait_gtid = RETRYING_ON_MASTER;
    }

    return buffer;
}

/**
 * @brief Find the backend reference that matches the given DCB
 *
 * @param dcb DCB to match
 *
 * @return The correct reference
 */
RWBackend* RWSplitSession::get_backend_from_dcb(DCB* dcb)
{
    mxb_assert(dcb->role == DCB::Role::BACKEND);

    for (auto it = m_raw_backends.begin(); it != m_raw_backends.end(); it++)
    {
        RWBackend* backend = *it;

        if (backend->in_use() && backend->dcb() == dcb)
        {
            return backend;
        }
    }

    /** We should always have a valid backend reference and in case we don't,
     * something is terribly wrong. */
    MXS_ALERT("No reference to DCB %p found, aborting.", dcb);
    raise(SIGABRT);

    // Make the compiler happy
    abort();
}

/**
 * @bref After discarded the wait result, we need correct the seqence number of every packet
 *
 * @param buffer origin reply buffer
 * @param proto  MySQLProtocol
 *
 */
void RWSplitSession::correct_packet_sequence(GWBUF* buffer)
{
    uint8_t header[3];
    uint32_t offset = 0;

    while (gwbuf_copy_data(buffer, offset, 3, header) == 3)
    {
        uint32_t packet_len = MYSQL_GET_PAYLOAD_LEN(header) + MYSQL_HEADER_LEN;
        uint8_t* seq = gwbuf_byte_pointer(buffer, offset + MYSQL_SEQ_OFFSET);
        *seq = m_next_seq++;
        offset += packet_len;
    }
}

static bool connection_was_killed(GWBUF* buffer)
{
    bool rval = false;

    if (mxs_mysql_is_err_packet(buffer))
    {
        uint8_t buf[2];
        // First two bytes after the 0xff byte are the error code
        gwbuf_copy_data(buffer, MYSQL_HEADER_LEN + 1, 2, buf);
        uint16_t errcode = gw_mysql_get_byte2(buf);
        rval = errcode == ER_CONNECTION_KILLED;
    }

    return rval;
}

static void log_unexpected_response(RWBackend* backend, GWBUF* buffer, GWBUF* current_query)
{
    if (mxs_mysql_is_err_packet(buffer))
    {
        /** This should be the only valid case where the server sends a response
         * without the client sending one first. MaxScale does not yet advertise
         * the progress reporting flag so we don't need to handle it. */
        uint8_t* data = GWBUF_DATA(buffer);
        size_t len = MYSQL_GET_PAYLOAD_LEN(data);
        uint16_t errcode = MYSQL_GET_ERRCODE(data);
        std::string errstr((char*)data + 7, (char*)data + 7 + len - 3);

        mxb_assert(errcode != ER_CONNECTION_KILLED);
        MXS_WARNING("Server '%s' sent an unexpected error: %hu, %s",
                    backend->name(),
                    errcode,
                    errstr.c_str());
    }
    else
    {
        std::string sql = current_query ? mxs::extract_sql(current_query, 1024) : "<not available>";
        MXS_ERROR("Unexpected internal state: received response 0x%02hhx from "
                  "server '%s' when no response was expected. Command: 0x%02hhx "
                  "Query: %s",
                  mxs_mysql_get_command(buffer),
                  backend->name(),
                  backend->current_command(),
                  sql.c_str());
        session_dump_statements(backend->dcb()->session);
        session_dump_log(backend->dcb()->session);
        mxb_assert(false);
    }
}

GWBUF* RWSplitSession::handle_causal_read_reply(GWBUF* writebuf, RWBackend* backend)
{
    if (m_config.causal_reads)
    {
        if (GWBUF_IS_REPLY_OK(writebuf) && backend == m_current_master)
        {
            if (char* tmp = gwbuf_get_property(writebuf, MXS_LAST_GTID))
            {
                m_gtid_pos = std::string(tmp);
            }
        }

        if (m_wait_gtid == WAITING_FOR_HEADER)
        {
            writebuf = discard_master_wait_gtid_result(writebuf);
        }

        if (m_wait_gtid == UPDATING_PACKETS && writebuf)
        {
            correct_packet_sequence(writebuf);
        }
    }

    return writebuf;
}

void RWSplitSession::trx_replay_next_stmt()
{
    if (m_replayed_trx.have_stmts())
    {
        // More statements to replay, pop the oldest one and execute it
        GWBUF* buf = m_replayed_trx.pop_stmt();
        MXS_INFO("Replaying: %s", mxs::extract_sql(buf, 1024).c_str());
        retry_query(buf, 0);
    }
    else
    {
        // No more statements to execute
        m_is_replay_active = false;
        mxb::atomic::add(&m_router->stats().n_trx_replay, 1, mxb::atomic::RELAXED);
        m_num_trx_replays = 0;

        if (!m_replayed_trx.empty())
        {
            // Check that the checksums match.
            SHA1Checksum chksum = m_trx.checksum();
            chksum.finalize();

            if (chksum == m_replayed_trx.checksum())
            {
                MXS_INFO("Checksums match, replay successful.");

                if (m_interrupted_query.get())
                {
                    MXS_INFO("Resuming execution: %s", mxs::extract_sql(m_interrupted_query.get()).c_str());
                    retry_query(m_interrupted_query.release(), 0);
                }
                else if (!m_query_queue.empty())
                {
                    route_stored_query();
                }
            }
            else
            {
                MXS_INFO("Checksum mismatch, transaction replay failed. Closing connection.");
                modutil_send_mysql_err_packet(m_client, 1, 0, 1927, "08S01",
                                              "Transaction checksum mismatch encountered "
                                              "when replaying transaction.");
                poll_fake_hangup_event(m_client);

                // Turn the replay flag back on to prevent queries from getting routed before the hangup we
                // just added is processed. For example, this can happen if the error is sent and the client
                // manages to send a COM_QUIT that gets processed before the fake hangup event.
                m_is_replay_active = true;
            }
        }
        else
        {
            /**
             * The transaction was "empty". This means that the start of the transaction
             * did not finish before we started the replay process.
             *
             * The transaction that is being currently replayed has a result,
             * whereas the original interrupted transaction had none. Due to this,
             * the checksums would not match if they were to be compared.
             */
            mxb_assert_message(!m_interrupted_query.get(), "Interrupted query should be empty");
        }
    }
}

void RWSplitSession::manage_transactions(RWBackend* backend, GWBUF* writebuf)
{
    if (m_otrx_state == OTRX_ROLLBACK)
    {
        /** This is the response to the ROLLBACK. If it fails, we must close
         * the connection. The replaying of the transaction can continue
         * regardless of the ROLLBACK result. */
        mxb_assert(backend == m_prev_target);

        if (!mxs_mysql_is_ok_packet(writebuf))
        {
            poll_fake_hangup_event(backend->dcb());
        }
    }
    else if (m_config.transaction_replay && m_can_replay_trx
             && session_trx_is_active(m_client->session))
    {
        if (!backend->has_session_commands())
        {
            /**
             * Session commands are tracked separately from the transaction.
             * We must not put any response to a session command into
             * the transaction as they are tracked separately.
             *
             * TODO: It might be wise to include the session commands to guarantee
             * that the session state during the transaction replay remains
             * consistent if the state change in the middle of the transaction
             * is intentional.
             */

            size_t size {m_trx.size() + m_current_query.length()};
            // A transaction is open and it is eligible for replaying
            if (size < m_config.trx_max_size)
            {
                /** Transaction size is OK, store the statement for replaying and
                 * update the checksum of the result */
                m_trx.add_result(writebuf);

                if (m_current_query.get())
                {
                    // TODO: Don't replay transactions interrupted mid-result. Currently
                    // the client will receive a `Packets out of order` error if this happens.

                    // Add the statement to the transaction once the first part
                    // of the result is received.
                    m_trx.add_stmt(m_current_query.release());
                }
            }
            else
            {
                MXS_INFO("Transaction is too big (%lu bytes), can't replay if it fails.", size);
                m_current_query.reset();
                m_trx.close();
                m_can_replay_trx = false;
            }
        }
    }
    else if (m_wait_gtid == RETRYING_ON_MASTER)
    {
        // We're retrying the query on the master and we need to keep the current query
    }
    else
    {
        /** Normal response, reset the currently active query. This is done before
         * the whole response is complete to prevent it from being retried
         * in case the connection breaks in the middle of a resultset. */
        m_current_query.reset();
    }
}

namespace
{

bool server_is_shutting_down(GWBUF* writebuf)
{
    uint64_t err = mxs_mysql_get_mysql_errno(writebuf);
    return err == ER_SERVER_SHUTDOWN || err == ER_NORMAL_SHUTDOWN || err == ER_SHUTDOWN_COMPLETE;
}

mxs::Buffer::iterator skip_packet(mxs::Buffer::iterator it)
{
    uint32_t len = *it++;
    len |= (*it++) << 8;
    len |= (*it++) << 16;
    it.advance(len + 1);    // Payload length plus the fourth header byte (packet sequence)
    return it;
}

GWBUF* erase_last_packet(GWBUF* input)
{
    mxs::Buffer buf(input);
    auto it = buf.begin();
    auto end = it;

    while ((end = skip_packet(it)) != buf.end())
    {
        it = end;
    }

    buf.erase(it, end);
    return buf.release();
}
}

void RWSplitSession::close_stale_connections()
{
    auto current_rank = get_current_rank();

    for (auto& backend : m_raw_backends)
    {
        if (backend->in_use())
        {
            auto server = backend->server();

            if (!server->is_usable())
            {
                if (backend == m_current_master
                    && can_continue_using_master(m_current_master)
                    && !session_trx_is_ending(m_client->session))
                {
                    MXS_INFO("Keeping connection to '%s' open until transaction ends", backend->name());
                }
                else
                {
                    MXS_INFO("Discarding connection to '%s': Server is in maintenance", backend->name());
                    backend->close();
                }
            }
            else if (server->rank() != current_rank)
            {
                MXS_INFO("Discarding connection to '%s': Server has rank %ld and current rank is %ld",
                         backend->name(), backend->server()->rank(), current_rank);
                backend->close();
            }
        }
    }
}

bool RWSplitSession::handle_ignorable_error(RWBackend* backend)
{
    mxb_assert(session_trx_is_active(m_pSession) || can_retry_query());
    mxb_assert(m_expected_responses > 0);

    bool ok = false;

    MXS_INFO("%s: %s", backend->error().is_rollback() ?
             "Server triggered transaction rollback, replaying transaction" :
             "WSREP not ready, retrying query", backend->error().message().c_str());

    if (session_trx_is_active(m_pSession))
    {
        ok = start_trx_replay();
    }
    else
    {
        mxb_assert(backend->error().is_wsrep_error());

        if (backend == m_current_master)
        {
            if (can_retry_query())
            {
                ok = retry_master_query(backend);
            }
        }
        else if (m_config.retry_failed_reads)
        {
            ok = true;
            retry_query(m_current_query.release());
        }
    }

    if (ok)
    {
        m_expected_responses--;
        session_reset_server_bookkeeping(m_pSession);
    }

    return ok;
}

void RWSplitSession::clientReply(GWBUF* writebuf, DCB* backend_dcb)
{
    DCB* client_dcb = backend_dcb->session->client_dcb;
    RWBackend* backend = get_backend_from_dcb(backend_dcb);

    if (backend->get_reply_state() == REPLY_STATE_DONE
        && !connection_was_killed(writebuf)
        && !server_is_shutting_down(writebuf))
    {
        /** If we receive an unexpected response from the server, the internal
         * logic cannot handle this situation. Routing the reply straight to
         * the client should be the safest thing to do at this point. */
        log_unexpected_response(backend, writebuf, m_current_query.get());
        MXS_SESSION_ROUTE_REPLY(backend_dcb->session, writebuf);
        return;
    }

    if ((writebuf = handle_causal_read_reply(writebuf, backend)) == NULL)
    {
        return;     // Nothing to route, return
    }

    backend->process_reply(writebuf);

    const RWBackend::Error& error = backend->error();

    if (error.is_unexpected_error())
    {
        // The server sent an error that we didn't expect: treat it as if the connection was closed. The
        // client shouldn't see this error as we can replace the closed connection.

        if (!(writebuf = erase_last_packet(writebuf)))
        {
            // Nothing to route to the client
            return;
        }
    }

    if ((error.is_rollback() || error.is_wsrep_error()) && handle_ignorable_error(backend))
    {
        // We can ignore this error and treat it as if the connection to the server was broken.
        gwbuf_free(writebuf);
        return;
    }

    // Track transaction contents and handle ROLLBACK with aggressive transaction load balancing
    manage_transactions(backend, writebuf);

    if (backend->reply_is_complete())
    {
        /** Got a complete reply, decrement expected response count */
        m_expected_responses--;

        session_book_server_response(m_pSession, backend->backend()->server, m_expected_responses == 0);

        mxb_assert(m_expected_responses >= 0);
        mxb_assert(backend->get_reply_state() == REPLY_STATE_DONE);
        MXS_INFO("Reply complete, last reply from %s", backend->name());

        if (m_wait_gtid == RETRYING_ON_MASTER)
        {
            m_wait_gtid = NONE;

            // Discard the error
            gwbuf_free(writebuf);
            writebuf = NULL;

            // Retry the query on the master
            GWBUF* buf = m_current_query.release();
            buf->hint = hint_create_route(buf->hint, HINT_ROUTE_TO_MASTER, NULL);
            retry_query(buf, 0);

            // Stop the response processing early
            return;
        }

        ResponseStat& stat = backend->response_stat();
        stat.query_ended();
        if (stat.is_valid() && (stat.sync_time_reached()
                                || backend->server()->response_time_num_samples() == 0))
        {
            backend->server()->response_time_add(stat.average().secs(), stat.num_samples());
            stat.reset();
        }

        if (m_config.causal_reads)
        {
            // The reply should never be complete while we are still waiting for the header.
            mxb_assert(m_wait_gtid != WAITING_FOR_HEADER);
            m_wait_gtid = NONE;
        }

        if (backend->local_infile_requested())
        {
            // Server requested a local file, go into data streaming mode
            m_qc.set_load_data_state(QueryClassifier::LOAD_DATA_ACTIVE);
            session_set_load_active(m_pSession, true);
        }

        backend->select_ended();

        if (m_otrx_state == OTRX_ROLLBACK)
        {
            // Transaction rolled back, start replaying it on the master
            m_otrx_state = OTRX_INACTIVE;
            start_trx_replay();
            gwbuf_free(writebuf);
            session_reset_server_bookkeeping(m_pSession);
            return;
        }
    }
    else
    {
        MXS_INFO("Reply not yet complete. Waiting for %d replies, got one from %s",
                 m_expected_responses,
                 backend->name());
    }

    // Later on we need to know whether we processed a session command
    bool processed_sescmd = backend->has_session_commands();

    if (processed_sescmd)
    {
        /** Process the reply to an executed session command. This function can
         * close the backend if it's a slave. */
        process_sescmd_response(backend, &writebuf);
    }
    else if (m_is_replay_active)
    {
        mxb_assert(m_config.transaction_replay);

        if (m_expected_responses == 0)
        {
            // Current statement is complete, continue with the next one
            trx_replay_next_stmt();
        }

        /**
         * If the start of the transaction was interrupted, we need to return
         * the result to the client.
         *
         * This retrying of START TRANSACTION is done with the transaction replay
         * mechanism instead of the normal query retry mechanism because the safeguards
         * in the routing logic prevent retrying of individual queries inside transactions.
         *
         * If the transaction was not empty and some results have already been
         * sent to the client, we must discard all responses that the client already has.
         */

        if (!m_replayed_trx.empty())
        {
            // Client already has this response, discard it
            gwbuf_free(writebuf);
            return;
        }
    }
    else if (m_config.transaction_replay && session_trx_is_ending(m_client->session))
    {
        MXS_INFO("Transaction complete");
        m_trx.close();
        m_can_replay_trx = true;
    }

    if (backend->in_use() && backend->has_session_commands())
    {
        // Backend is still in use and has more session commands to execute
        if (backend->execute_session_command() && backend->is_waiting_result())
        {
            MXS_INFO("%lu session commands left on '%s'", backend->session_command_count(), backend->name());
            m_expected_responses++;
        }
    }
    else if (m_expected_responses == 0 && !m_query_queue.empty()
             && (!m_is_replay_active || processed_sescmd))
    {
        /**
         * All replies received, route any stored queries. This should be done
         * even when transaction replay is active as long as we just completed
         * a session command.
         */
        route_stored_query();
    }

    if (writebuf)
    {
        mxb_assert(client_dcb);
        mxb_assert_message(backend->in_use(), "Backend should be in use when routing reply");
        /** Write reply to client DCB */
        MXS_SESSION_ROUTE_REPLY(backend_dcb->session, writebuf);
    }

    if (m_expected_responses == 0)
    {
        /**
         * Close stale connections to servers in maintenance. Done here to avoid closing the connections
         * before all responses have been received.
         */
        close_stale_connections();
    }
}

void check_and_log_backend_state(const RWBackend* backend, DCB* problem_dcb)
{
    if (backend)
    {
        /** This is a valid DCB for a backend ref */
        if (backend->in_use() && backend->dcb() == problem_dcb)
        {
            MXS_ERROR("Backend '%s' is still in use and points to the problem DCB.",
                      backend->name());
            mxb_assert(false);
        }
    }
    else
    {
        const char* remote = problem_dcb->state == DCB_STATE_POLLING
            && problem_dcb->server ? problem_dcb->server->name() : "CLOSED";

        MXS_ERROR("DCB connected to '%s' is not in use by the router "
                  "session, not closing it. DCB is in state '%s'",
                  remote,
                  STRDCBSTATE(problem_dcb->state));
    }
}

bool RWSplitSession::start_trx_replay()
{
    bool rval = false;

    if (m_config.transaction_replay && m_can_replay_trx && m_num_trx_replays < m_config.trx_max_attempts)
    {
        ++m_num_trx_replays;

        if (!m_is_replay_active)
        {
            // This is the first time we're retrying this transaction, store it and the interrupted query
            m_orig_trx = m_trx;
            m_orig_stmt.copy_from(m_current_query);
        }
        else
        {
            // Not the first time, copy the original
            m_replayed_trx.close();
            m_trx.close();
            m_trx = m_orig_trx;
            m_current_query.copy_from(m_orig_stmt);

            // Erase all replayed queries from the query queue to prevent checksum mismatches
            m_query_queue.erase(std::remove_if(m_query_queue.begin(), m_query_queue.end(), [](mxs::Buffer b) {
                                                   return GWBUF_IS_REPLAYED(b.get());
                                               }), m_query_queue.end());
        }

        if (m_trx.have_stmts() || m_current_query.get())
        {
            // Stash any interrupted queries while we replay the transaction
            m_interrupted_query.reset(m_current_query.release());

            MXS_INFO("Starting transaction replay %ld", m_num_trx_replays);
            m_is_replay_active = true;

            /**
             * Copy the transaction for replaying and finalize it. This
             * allows the checksums to be compared. The current transaction
             * is closed as the replaying opens a new transaction.
             */
            m_replayed_trx = m_trx;
            m_replayed_trx.finalize();
            m_trx.close();

            if (m_replayed_trx.have_stmts())
            {
                // Pop the first statement and start replaying the transaction
                GWBUF* buf = m_replayed_trx.pop_stmt();
                MXS_INFO("Replaying: %s", mxs::extract_sql(buf, 1024).c_str());
                retry_query(buf, 1);
            }
            else
            {
                /**
                 * The transaction was only opened and no queries have been
                 * executed. The buffer should contain a query that starts
                 * a transaction.
                 */
                mxb_assert_message(qc_get_trx_type_mask(m_interrupted_query.get()) & QUERY_TYPE_BEGIN_TRX,
                                   "The current query should start a transaction");
                MXS_INFO("Retrying interrupted query: %s",
                         mxs::extract_sql(m_interrupted_query.get()).c_str());
                retry_query(m_interrupted_query.release(), 1);
            }
        }
        else
        {
            mxb_assert_message(!session_is_autocommit(m_client->session)
                               || session_trx_is_ending(m_client->session),
                               "Session should have autocommit disabled or transaction just ended if the "
                               "transaction had no statements and no query was interrupted");
        }

        rval = true;
    }
    else if (m_num_trx_replays >= m_config.trx_max_attempts)
    {
        mxb_assert(m_num_trx_replays == m_config.trx_max_attempts);
        MXS_INFO("Transaction replay attempt cap of %ld exceeded, not attempting replay",
                 m_config.trx_max_attempts);
    }

    return rval;
}

bool RWSplitSession::retry_master_query(RWBackend* backend)
{
    bool can_continue = false;

    if (backend->is_replaying_history())
    {
        // Master failed while it was replaying the session command history
        mxb_assert(m_config.master_reconnection);
        mxb_assert(!m_query_queue.empty());

        retry_query(m_query_queue.front().release());
        m_query_queue.pop_front();
        can_continue = true;
    }
    else if (backend->has_session_commands())
    {
        // We were routing a session command to all servers but the master server from which the response
        // was expected failed: try to route the session command again. If the master is not available,
        // the response will be returned from one of the slaves if the configuration allows it.

        mxb_assert(backend->next_session_command()->get_position() == m_recv_sescmd + 1);
        mxb_assert(m_qc.current_route_info().target() == TARGET_ALL);
        mxb_assert(!m_current_query.get());
        mxb_assert(!m_sescmd_list.empty());
        mxb_assert(m_sescmd_count >= 2);
        MXS_INFO("Retrying session command due to master failure: %s",
                 backend->next_session_command()->to_string().c_str());

        // MXS-2609: Maxscale crash in RWSplitSession::retry_master_query()
        // To prevent a crash from happening, we make sure the session command list is not empty before
        // we touch it. This should be converted into a debug assertion once the true root cause of the
        // problem is found.
        if (m_sescmd_count < 2 || m_sescmd_list.empty())
        {
            MXS_WARNING("Session command list was empty when it should not be");
            return false;
        }

        // Before routing it, pop the failed session command off the list and decrement the number of
        // executed session commands. This "overwrites" the existing command and prevents history duplication.
        m_sescmd_list.pop_back();
        --m_sescmd_count;

        retry_query(backend->next_session_command()->deep_copy_buffer());
        can_continue = true;
    }
    else if (m_current_query.get())
    {
        // A query was in progress, try to route it again
        mxb_assert(m_prev_target == backend);
        retry_query(m_current_query.release());
        can_continue = true;
    }
    else
    {
        // This should never happen
        mxb_assert_message(!true, "m_current_query is empty and no session commands being executed");
        MXS_ERROR("Current query unexpectedly empty when trying to retry query on master");
    }

    return can_continue;
}

/**
 * @brief Router error handling routine
 *
 * Error Handler routine to resolve backend failures. If it succeeds then
 * there are enough operative backends available and connected. Otherwise it
 * fails, and session is terminated.
 *
 * @param instance       The router instance
 * @param router_session The router session
 * @param errmsgbuf      The error message to reply
 * @param backend_dcb    The backend DCB
 * @param action         The action: ERRACT_NEW_CONNECTION or
 *                       ERRACT_REPLY_CLIENT
 * @param succp          Result of action: true if router can continue
 */
void RWSplitSession::handleError(GWBUF* errmsgbuf,
                                 DCB* problem_dcb,
                                 mxs_error_action_t action,
                                 bool* succp)
{
    mxb_assert(problem_dcb->role == DCB::Role::BACKEND);
    MXS_SESSION* session = problem_dcb->session;
    mxb_assert(session);

    RWBackend* backend = get_backend_from_dcb(problem_dcb);
    mxb_assert(backend->in_use());

    if (backend->reply_has_started())
    {
        MXS_ERROR("Server '%s' was lost in the middle of a resultset, cannot continue the session: %s",
                  backend->name(), extract_error(errmsgbuf).c_str());

        // This effectively causes an instant termination of the client connection and prevents any errors
        // from being sent to the client (MXS-2562).
        dcb_close(m_client);
        *succp = true;
        return;
    }

    switch (action)
    {
    case ERRACT_NEW_CONNECTION:
        {
            std::string errmsg;
            bool can_continue = false;

            if (m_current_master && m_current_master->in_use() && m_current_master == backend)
            {
                MXS_INFO("Master '%s' failed: %s", backend->name(), extract_error(errmsgbuf).c_str());
                /** The connection to the master has failed */

                bool expected_response = backend->is_waiting_result();

                if (!expected_response)
                {
                    /** The failure of a master is not considered a critical
                     * failure as partial functionality still remains. If
                     * master_failure_mode is not set to fail_instantly, reads
                     * are allowed as long as slave servers are available
                     * and writes will cause an error to be returned.
                     *
                     * If we were waiting for a response from the master, we
                     * can't be sure whether it was executed or not. In this
                     * case the safest thing to do is to close the client
                     * connection. */
                    errmsg += " Lost connection to master server while connection was idle.";
                    if (m_config.master_failure_mode != RW_FAIL_INSTANTLY)
                    {
                        can_continue = true;
                    }
                }
                else
                {
                    // We were expecting a response but we aren't going to get one
                    mxb_assert(m_expected_responses > 0);
                    errmsg += " Lost connection to master server while waiting for a result.";

                    if (can_retry_query())
                    {
                        can_continue = retry_master_query(backend);
                    }
                    else if (m_config.master_failure_mode == RW_ERROR_ON_WRITE)
                    {
                        /** In error_on_write mode, the session can continue even
                         * if the master is lost. Send a read-only error to
                         * the client to let it know that the query failed. */
                        can_continue = true;
                        send_readonly_error(m_client);
                    }
                }

                if (session_trx_is_active(session) && m_otrx_state == OTRX_INACTIVE)
                {
                    can_continue = start_trx_replay();
                    errmsg += " A transaction is active and cannot be replayed.";
                }

                if (!can_continue)
                {
                    int64_t idle = mxs_clock() - backend->dcb()->last_read;
                    MXS_ERROR("Lost connection to the master server '%s', closing session.%s "
                              "Connection has been idle for %.1f seconds. Error caused by: %s",
                              backend->name(), errmsg.c_str(), (float)idle / 10.f,
                              extract_error(errmsgbuf).c_str());
                }

                // Decrement the expected response count only if we know we can continue the sesssion.
                // This keeps the internal logic sound even if another query is routed before the session
                // is closed.
                if (can_continue && expected_response)
                {
                    m_expected_responses--;
                }

                backend->close();
                backend->set_close_reason("Master connection failed: " + extract_error(errmsgbuf));
            }
            else
            {
                MXS_INFO("Slave '%s' failed: %s", backend->name(), extract_error(errmsgbuf).c_str());
                if (m_target_node && m_target_node == backend
                    && session_trx_is_read_only(problem_dcb->session))
                {
                    // We're no longer locked to this server as it failed
                    m_target_node = nullptr;

                    // Try to replay the transaction on another node
                    can_continue = start_trx_replay();
                    backend->close();
                    backend->set_close_reason("Read-only trx failed: " + extract_error(errmsgbuf));

                    if (!can_continue)
                    {
                        MXS_ERROR("Connection to server %s failed while executing a read-only transaction",
                                  backend->name());
                    }
                }
                else if (m_otrx_state != OTRX_INACTIVE)
                {
                    /**
                     * The connection was closed mid-transaction or while we were
                     * executing the ROLLBACK. In both cases the transaction will
                     * be closed. We can safely start retrying the transaction
                     * on the master.
                     */

                    mxb_assert(session_trx_is_active(session));
                    m_otrx_state = OTRX_INACTIVE;
                    can_continue = start_trx_replay();
                    backend->close();
                    backend->set_close_reason("Optimistic trx failed: " + extract_error(errmsgbuf));
                }
                else
                {
                    /** Try to replace the failed connection with a new one */
                    can_continue = handle_error_new_connection(problem_dcb, errmsgbuf);
                }
            }

            *succp = can_continue;
            check_and_log_backend_state(backend, problem_dcb);
            break;
        }

    case ERRACT_REPLY_CLIENT:
        {
            handle_error_reply_client(problem_dcb, errmsgbuf);
            *succp = false;     /*< no new backend servers were made available */
            break;
        }

    default:
        mxb_assert(!true);
        *succp = false;
        break;
    }
}

/**
 * Check if there is backend reference pointing at failed DCB, and reset its
 * flags. Then clear DCB's callback and finally : try to find replacement(s)
 * for failed slave(s).
 *
 * This must be called with router lock.
 *
 * @param inst      router instance
 * @param rses      router client session
 * @param dcb       failed DCB
 * @param errmsg    error message which is sent to client if it is waiting
 *
 * @return true if there are enough backend connections to continue, false if
 * not
 */
bool RWSplitSession::handle_error_new_connection(DCB* backend_dcb, GWBUF* errmsg)
{
    RWBackend* backend = get_backend_from_dcb(backend_dcb);
    MXS_SESSION* ses = backend_dcb->session;
    bool route_stored = false;

    if (backend->is_waiting_result())
    {
        mxb_assert(m_expected_responses > 0);
        m_expected_responses--;

        // Route stored queries if this was the last server we expected a response from
        route_stored = m_expected_responses == 0;

        if (!backend->has_session_commands())
        {
            // The backend was busy executing command and the client is expecting a response.
            if (m_current_query.get() && m_config.retry_failed_reads)
            {
                MXS_INFO("Re-routing failed read after server '%s' failed", backend->name());
                route_stored = false;
                retry_query(m_current_query.release(), 0);
            }
            else
            {
                // Send an error so that the client knows to proceed.
                m_client->func.write(m_client, gwbuf_clone(errmsg));
                m_current_query.reset();
            }
        }
    }

    /** Close the current connection. This needs to be done before routing any
     * of the stored queries. If we route a stored query before the connection
     * is closed, it's possible that the routing logic will pick the failed
     * server as the target. */
    backend->close();
    backend->set_close_reason("Slave connection failed: " + extract_error(errmsg));

    if (route_stored)
    {
        route_stored_query();
    }

<<<<<<< HEAD
    bool succp = false;

    if (!can_recover_servers())
    {
        succp = can_continue_session();
=======
    bool ok = can_recover_servers() || have_open_connections();
>>>>>>> f46f873d

    if (!ok)
    {
<<<<<<< HEAD
        // Try to replace failed connections
        succp = open_connections();
=======
        MXS_ERROR("Unable to continue session as all connections have failed and "
                  "new connections cannot be created. Last server to fail was '%s'.",
                  backend->name());
        MXS_INFO("Connection status: %s", get_verbose_status().c_str());
>>>>>>> f46f873d
    }

    return ok;
}

/**
 * @brief Handle an error reply for a client
 *
 * @param ses           Session
 * @param rses          Router session
 * @param backend_dcb   DCB for the backend server that has failed
 * @param errmsg        GWBUF containing the error message
 */
void RWSplitSession::handle_error_reply_client(DCB* backend_dcb, GWBUF* errmsg)
{
    mxs_session_state_t sesstate = m_client->session->state;
    RWBackend* backend = get_backend_from_dcb(backend_dcb);

    backend->close();

    if (sesstate == SESSION_STATE_STARTED)
    {
        m_client->func.write(m_client, gwbuf_clone(errmsg));
    }
    else
    {
        MXS_INFO("Closing router session that is not ready");
    }
}

bool RWSplitSession::lock_to_master()
{
    bool rv = false;

    if (m_current_master && m_current_master->in_use())
    {
        m_target_node = m_current_master;
        rv = true;
    }

    return rv;
}

bool RWSplitSession::is_locked_to_master() const
{
    return m_current_master && m_target_node == m_current_master;
}

bool RWSplitSession::supports_hint(HINT_TYPE hint_type) const
{
    bool rv = true;

    switch (hint_type)
    {
    case HINT_ROUTE_TO_MASTER:
    case HINT_ROUTE_TO_SLAVE:
    case HINT_ROUTE_TO_NAMED_SERVER:
    case HINT_ROUTE_TO_LAST_USED:
    case HINT_PARAMETER:
        break;

    case HINT_ROUTE_TO_UPTODATE_SERVER:
    case HINT_ROUTE_TO_ALL:
        mxb_assert(!true);
        rv = false;
        break;

    default:
        mxb_assert(!true);
        rv = false;
    }

    return rv;
}

bool RWSplitSession::send_unknown_ps_error(uint32_t stmt_id)
{
    std::stringstream ss;
    ss << "Unknown prepared statement handler (" << stmt_id << ") given to MaxScale";
    GWBUF* err = modutil_create_mysql_err_msg(1, 0, ER_UNKNOWN_STMT_HANDLER, "HY000", ss.str().c_str());
    return m_client->func.write(m_client, err);
}<|MERGE_RESOLUTION|>--- conflicted
+++ resolved
@@ -1254,27 +1254,14 @@
         route_stored_query();
     }
 
-<<<<<<< HEAD
-    bool succp = false;
-
-    if (!can_recover_servers())
-    {
-        succp = can_continue_session();
-=======
-    bool ok = can_recover_servers() || have_open_connections();
->>>>>>> f46f873d
+    bool ok = can_recover_servers() || can_continue_session();
 
     if (!ok)
     {
-<<<<<<< HEAD
-        // Try to replace failed connections
-        succp = open_connections();
-=======
         MXS_ERROR("Unable to continue session as all connections have failed and "
                   "new connections cannot be created. Last server to fail was '%s'.",
                   backend->name());
         MXS_INFO("Connection status: %s", get_verbose_status().c_str());
->>>>>>> f46f873d
     }
 
     return ok;
