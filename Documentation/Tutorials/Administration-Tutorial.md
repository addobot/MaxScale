# MariaDB MaxScale Administration Tutorial

The purpose of this tutorial is to introduce the MariaDB MaxScale Administrator
to a few of the common administration tasks. This is intended to be an
introduction for administrators who are new to MariaDB MaxScale and not a
reference to all the tasks that may be performed.

## Starting and Stopping MariaDB MaxScale

### Systemd

Most modern operating systems support the Systemd interface.

**Starting MaxScale:**
```
systemctl start maxscale
```

**Stopping MaxScale:**
```
systemctl stop maxscale
```

The MaxScale service file is located in `/lib/systemd/system/maxscale.service`.

### SysV

Legacy platforms should use the service interface to start MaxScale.

**Starting MaxScale:**
```
service maxscale start
```

**Stopping MaxScale:**
```
service maxscale stop
```

Additional command line arguments can be passed to MariaDB MaxScale with a
configuration file placed at `/etc/sysconfig/maxscale` on RPM installations and
`/etc/default/maxscale` file on DEB installations. Set the arguments in a
variable called `MAXSCALE_OPTIONS` and remember to surround the arguments with
quotes. The file should only contain environment variable declarations.

```
MAXSCALE_OPTIONS="--logdir=/home/maxscale/logs --piddir=/tmp --syslog=no"
```

Note that this is only supported on legacy SysV systems.

## Checking The Status Of The MariaDB MaxScale Services

It is possible to use the maxctrl command to obtain statistics about the
<<<<<<< HEAD
services that are running within MaxScale. The maxctrl command "list services"
=======
services that are running within MaxScale. The maxctrl command `list services`
>>>>>>> bce427f4
will give very basic information regarding services. This command may be either
run in interactive mode or passed on the maxctrl command line.

```
<<<<<<< HEAD
	$ maxctrl list services

	Services.

	--------------------------+----------------------+--------+---------------

	Service Name              | Router Module        | #Users | Total Sessions

	--------------------------+----------------------+--------+---------------

	RWSplitter                | readwritesplit       |      2 |     4

	Cassandra                 | readconncouter       |      1 |     1

	CLI                       | cli                  |      2 |     2
=======
$ maxctrl list services
┌────────────────────────┬────────────────┬─────────────┬───────────────────┬────────────────────────────────────┐
│ Service                │ Router         │ Connections │ Total Connections │ Servers                            │
├────────────────────────┼────────────────┼─────────────┼───────────────────┼────────────────────────────────────┤
│ CLI                    │ cli            │ 1           │ 1                 │                                    │
├────────────────────────┼────────────────┼─────────────┼───────────────────┼────────────────────────────────────┤
│ RW-Split-Router        │ readwritesplit │ 1           │ 1                 │ server1, server2, server3, server4 │
├────────────────────────┼────────────────┼─────────────┼───────────────────┼────────────────────────────────────┤
│ RW-Split-Hint-Router   │ readwritesplit │ 1           │ 1                 │ server1, server2, server3, server4 │
├────────────────────────┼────────────────┼─────────────┼───────────────────┼────────────────────────────────────┤
│ SchemaRouter-Router    │ schemarouter   │ 1           │ 1                 │ server1, server2, server3, server4 │
├────────────────────────┼────────────────┼─────────────┼───────────────────┼────────────────────────────────────┤
│ Read-Connection-Router │ readconnroute  │ 1           │ 1                 │ server1                            │
└────────────────────────┴────────────────┴─────────────┴───────────────────┴────────────────────────────────────┘
>>>>>>> bce427f4

```

Network listeners count as a user of the service, therefore there will always be
one user per network port in which the service listens. More details can be
obtained by using the "show service" command.

## Persistent Connections

When clients who are accessing a database system through MariaDB MaxScale make
frequent short connections, there may be a benefit in using persistent
connections. This feature is controlled by two configuration values that are
specified per server in the relevant server section of the configuration file.
The configuration options are `persistpoolmax` and `persistmaxtime`.

Normally, when a client connection is terminated, all the related back end
database connections are also terminated. If the `persistpoolmax` options is set
to a non-zero integer, then up to that number of connections will be kept in a
pool for that server. When a new connection is requested by the system to handle
a client session, then a connection from the pool will be used if possible.

The connection will only be taken from the pool if it has been there for no more
than `persistmaxtime` seconds. The connection will also be discarded if it has
been disconnected by the back end server. Connections will be selected so that
they match the user name and protocol for the new request.

Starting with MaxScale 2.1, when a MySQL protocol connection is taken from the
pool, the backend protocol module resets the session state. This allows
persistent connections to be used with no functional limitations.

The session state is reset when the first outgoing network transmission is done.
This _lazy initialization_ of the persistent connections allows MaxScale to take
multiple new connections into use but only initialize the ones that it actually
needs.

**Please note** that in versions before 2.1 the persistent connections may give
a different environment when compared to a fresh connection. For example, if the
previous use of the connection issued a "USE mydatabase;" statement then this
setting will be carried over into the reuse of the same connection. For many
applications this will not be noticeable, since each request will assume that
nothing has been set and will issue fresh requests such as "USE" to establish
the desired configuration. In exceptional cases this feature could be a problem.

It is possible to have pools for as many servers as you wish, with configuration
values in each server section.

<<<<<<< HEAD
=======
## What Clients Are Connected To MariaDB MaxScale

To determine what client are currently connected to MariaDB MaxScale, you can
use the `list sessions` command within maxctrl. This will give you IP address
and the ID of the session for that connection. As with any maxctrl
command this can be passed on the command line or typed interactively in
maxctrl.

```
$ maxctrl list sessions
┌────┬─────────┬──────────────────┬──────────────────────────┬──────┬─────────────────┐
│ Id │ User    │ Host             │ Connected                │ Idle │ Service         │
├────┼─────────┼──────────────────┼──────────────────────────┼──────┼─────────────────┤
│ 6  │ maxuser │ ::ffff:127.0.0.1 │ Thu Aug 27 10:39:16 2020 │ 4    │ RW-Split-Router │
└────┴─────────┴──────────────────┴──────────────────────────┴──────┴─────────────────┘
```

>>>>>>> bce427f4
## Rotating the Log File

MariaDB MaxScale logs messages of different priority into a single log file.
With the exception if error messages that are always logged, whether messages of
a particular priority should be logged or not can be enabled via the maxctrl
interface or in the configuration file. By default, MaxScale keeps on writing to
the same log file. To prevent the file from growing indefinitely, the
administrator must take action.

The name of the log file is maxscale.log. When the log is rotated, MaxScale
closes the current log file and opens a new one using the same name.

<<<<<<< HEAD
Log file rotation is achieved by use of the "rotate logs" command
=======
Log file rotation is achieved by use of the `rotate logs` command
>>>>>>> bce427f4
in maxctrl.

```
maxctrl rotate logs
```

As there currently is only the maxscale log, that is the only one that will be
rotated.

This may be integrated into the Linux _logrotate_ mechanism by adding a
configuration file to the /etc/logrotate.d directory. If we assume we want to
rotate the log files once per month and wish to keep 5 log files worth of
history, the configuration file would look as follows.

```
/var/log/maxscale/maxscale.log {
monthly
rotate 5
missingok
nocompress
sharedscripts
postrotate
\# run if maxscale is running
if test -n "`ps acx|grep maxscale`"; then
/usr/bin/maxctrl rotate logs
fi
endscript
}
```

MariaDB MaxScale will also rotate all of its log files if it receives the USR1
signal. Using this the logrotate configuration script can be rewritten as

```
/var/log/maxscale/maxscale.log {
monthly
rotate 5
missingok
nocompress
sharedscripts
postrotate
kill -USR1 `cat /var/run/maxscale/maxscale.pid`
endscript
}
```

In older versions MaxScale renamed the log file, behavior which is not fully
compliant with the assumptions of logrotate and may lead to issues, depending on
the used logrotate configuration file. From version 2.1 onward, MaxScale will
not itself rename the log file, but when the log is rotated, MaxScale will
<<<<<<< HEAD
simply close and reopen the same log file. That will make the behaviour fully
compliant with logrotate.
=======
simply close and reopen (and truncate) the same log file. That will make the
behavior fully compliant with logrotate.
>>>>>>> bce427f4

## Taking A Database Server Out Of Use

MariaDB MaxScale supports the concept of maintenance mode for servers within a
cluster, this allows for planned, temporary removal of a database from the
cluster within the need to change the MariaDB MaxScale configuration.

<<<<<<< HEAD
To achieve the removal of a database server you can use the set server command
in the maxctrl utility to set the maintenance mode flag for the server. This
=======
To achieve the removal of a database server you can use the `set server` command
in maxctrl to set the maintenance mode flag for the server. This
>>>>>>> bce427f4
may be done interactively within maxctrl or by passing the command on the
command line.

```
maxctrl set server dbserver3 maintenance
```

This will cause MariaDB MaxScale to stop routing any new requests to the server,
however if there are currently requests executing on the server these will not
be interrupted.

To bring the server back into service use the "clear server" command to clear
the maintenance mode bit for that server.

```
<<<<<<< HEAD
maxctrl clear server dbserver3 maintenance
=======
sudo maxctrl clear server dbserver3 maintenance
>>>>>>> bce427f4
```

If multiple MariaDB MaxScale instances are configured to use the node
them maintenance mode must be set within each MariaDB MaxScale instance.<|MERGE_RESOLUTION|>--- conflicted
+++ resolved
@@ -52,32 +52,11 @@
 ## Checking The Status Of The MariaDB MaxScale Services
 
 It is possible to use the maxctrl command to obtain statistics about the
-<<<<<<< HEAD
-services that are running within MaxScale. The maxctrl command "list services"
-=======
 services that are running within MaxScale. The maxctrl command `list services`
->>>>>>> bce427f4
 will give very basic information regarding services. This command may be either
 run in interactive mode or passed on the maxctrl command line.
 
 ```
-<<<<<<< HEAD
-	$ maxctrl list services
-
-	Services.
-
-	--------------------------+----------------------+--------+---------------
-
-	Service Name              | Router Module        | #Users | Total Sessions
-
-	--------------------------+----------------------+--------+---------------
-
-	RWSplitter                | readwritesplit       |      2 |     4
-
-	Cassandra                 | readconncouter       |      1 |     1
-
-	CLI                       | cli                  |      2 |     2
-=======
 $ maxctrl list services
 ┌────────────────────────┬────────────────┬─────────────┬───────────────────┬────────────────────────────────────┐
 │ Service                │ Router         │ Connections │ Total Connections │ Servers                            │
@@ -92,7 +71,6 @@
 ├────────────────────────┼────────────────┼─────────────┼───────────────────┼────────────────────────────────────┤
 │ Read-Connection-Router │ readconnroute  │ 1           │ 1                 │ server1                            │
 └────────────────────────┴────────────────┴─────────────┴───────────────────┴────────────────────────────────────┘
->>>>>>> bce427f4
 
 ```
 
@@ -139,8 +117,6 @@
 It is possible to have pools for as many servers as you wish, with configuration
 values in each server section.
 
-<<<<<<< HEAD
-=======
 ## What Clients Are Connected To MariaDB MaxScale
 
 To determine what client are currently connected to MariaDB MaxScale, you can
@@ -158,7 +134,6 @@
 └────┴─────────┴──────────────────┴──────────────────────────┴──────┴─────────────────┘
 ```
 
->>>>>>> bce427f4
 ## Rotating the Log File
 
 MariaDB MaxScale logs messages of different priority into a single log file.
@@ -171,11 +146,7 @@
 The name of the log file is maxscale.log. When the log is rotated, MaxScale
 closes the current log file and opens a new one using the same name.
 
-<<<<<<< HEAD
-Log file rotation is achieved by use of the "rotate logs" command
-=======
 Log file rotation is achieved by use of the `rotate logs` command
->>>>>>> bce427f4
 in maxctrl.
 
 ```
@@ -226,13 +197,8 @@
 compliant with the assumptions of logrotate and may lead to issues, depending on
 the used logrotate configuration file. From version 2.1 onward, MaxScale will
 not itself rename the log file, but when the log is rotated, MaxScale will
-<<<<<<< HEAD
-simply close and reopen the same log file. That will make the behaviour fully
+simply close and reopen the same log file. That will make the behavior fully
 compliant with logrotate.
-=======
-simply close and reopen (and truncate) the same log file. That will make the
-behavior fully compliant with logrotate.
->>>>>>> bce427f4
 
 ## Taking A Database Server Out Of Use
 
@@ -240,13 +206,8 @@
 cluster, this allows for planned, temporary removal of a database from the
 cluster within the need to change the MariaDB MaxScale configuration.
 
-<<<<<<< HEAD
-To achieve the removal of a database server you can use the set server command
-in the maxctrl utility to set the maintenance mode flag for the server. This
-=======
 To achieve the removal of a database server you can use the `set server` command
 in maxctrl to set the maintenance mode flag for the server. This
->>>>>>> bce427f4
 may be done interactively within maxctrl or by passing the command on the
 command line.
 
@@ -262,11 +223,7 @@
 the maintenance mode bit for that server.
 
 ```
-<<<<<<< HEAD
 maxctrl clear server dbserver3 maintenance
-=======
-sudo maxctrl clear server dbserver3 maintenance
->>>>>>> bce427f4
 ```
 
 If multiple MariaDB MaxScale instances are configured to use the node
